--- conflicted
+++ resolved
@@ -1,515 +1,509 @@
-use crate::ast::{Expr, Stmt};
-use crate::environment::Environments;
-use crate::errors::RuntimeError;
-use crate::tokens::{Kind, Token};
-use crate::value::Value;
-
-use std::io::Write;
-
-/// Helper function to determine if a Value is true. Follows Ruby convention. Everything but false and nil are true.
-fn is_truthy(kind: &Value) -> bool {
-    match kind {
-        Value::Nil | Value::Boolean(false) => false,
-        _ => true,
-    }
-}
-
-/// Helper function for returning an error when an operand expecting two numbers doesn't receive them.
-fn number_operands_error(op: Token, l: Value, r: Value) -> RuntimeError {
-    RuntimeError::InvalidOperandTypes {
-        op,
-        types: vec![l, r],
-    }
-}
-
-pub struct Interpreter<'a, W: Write> {
-    out: &'a mut W,
-    envs: Environments,
-}
-
-impl<'a, W: Write> Interpreter<'a, W> {
-    pub fn new(out: &'a mut W) -> Self {
-        Self {
-            out,
-            envs: Environments::new(),
-        }
-    }
-
-    pub fn interpret(&mut self, stmts: Vec<Box<Stmt>>) {
-        for stmt in stmts {
-            if let Err(e) = self.execute_statement(stmt) {
-                let _ = self.out.write(format!("{}\n", e).as_bytes());
-                break;
-            }
-        }
-    }
-}
-
-// Statement execution.
-impl<W: Write> Interpreter<'_, W> {
-    fn execute_statement(&mut self, stmt: Box<Stmt>) -> Result<(), RuntimeError> {
-        match *stmt {
-            Stmt::Variable { name, initial } => self.visit_variable_decl_statement(name, initial),
-            Stmt::Expr(expr) => self.visit_expression_statement(expr),
-            Stmt::Print(expr) => self.visit_print_statement(expr),
-            Stmt::Block(stmts) => self.visit_block(stmts),
-
-            Stmt::If {
-                condition,
-                if_branch,
-                else_branch,
-            } => self.visit_if_statement(condition, if_branch, else_branch),
-
-            Stmt::While { condition, body } => self.visit_while_statement(condition, body),
-<<<<<<< HEAD
-=======
-        }
-    }
-
-    fn visit_if_statement(
-        &mut self,
-        condition: Box<Expr>,
-        if_branch: Box<Stmt>,
-        else_branch: Option<Box<Stmt>>,
-    ) -> Result<(), RuntimeError> {
-        let bool = self.evaluate_expression(condition)?;
-
-        if is_truthy(&bool) {
-            self.execute_statement(if_branch)?;
-        } else if else_branch.is_some() {
-            self.execute_statement(else_branch.unwrap())?;
-        }
-
-        Ok(())
-    }
-
-    fn visit_while_statement(
-        &mut self,
-        condition: Box<Expr>,
-        body: Box<Stmt>,
-    ) -> Result<(), RuntimeError> {
-        while is_truthy(&self.evaluate_expression(condition.clone())?) {
-            self.execute_statement(body.clone())?;
->>>>>>> a10a0056
-        }
-        Ok(())
-    }
-
-    fn visit_if_statement(
-        &mut self,
-        condition: Box<Expr>,
-        if_branch: Box<Stmt>,
-        else_branch: Option<Box<Stmt>>,
-    ) -> Result<(), RuntimeError> {
-        let bool = self.evaluate_expression(condition)?;
-
-        if is_truthy(&bool) {
-            self.execute_statement(if_branch)?;
-        } else if else_branch.is_some() {
-            self.execute_statement(else_branch.unwrap())?;
-        }
-
-        Ok(())
-    }
-
-    fn visit_while_statement(
-        &mut self,
-        condition: Box<Expr>,
-        body: Box<Stmt>,
-    ) -> Result<(), RuntimeError> {
-        while is_truthy(&self.evaluate_expression(condition.clone())?) {
-            self.execute_statement(body.clone())?;
-        }
-        Ok(())
-    }
-
-    fn visit_expression_statement(&mut self, expr: Box<Expr>) -> Result<(), RuntimeError> {
-        self.evaluate_expression(expr)?;
-        Ok(())
-    }
-
-    fn visit_print_statement(&mut self, expr: Box<Expr>) -> Result<(), RuntimeError> {
-        let val = self.evaluate_expression(expr)?;
-        let _ = self.out.write(format!("{}\n", val).as_bytes());
-        Ok(())
-    }
-
-    fn visit_variable_decl_statement(
-        &mut self,
-        ident: Token,
-        expr: Box<Expr>,
-    ) -> Result<(), RuntimeError> {
-        let value = self.evaluate_expression(expr)?;
-        self.envs.define(ident, value);
-        Ok(())
-    }
-
-    fn visit_block(&mut self, stmts: Vec<Box<Stmt>>) -> Result<(), RuntimeError> {
-        self.envs.add_env();
-
-        for stmt in stmts {
-            self.execute_statement(stmt)?;
-        }
-
-        self.envs.pop_env();
-        Ok(())
-    }
-}
-
-// Expression evaluation.
-impl<W: Write> Interpreter<'_, W> {
-    fn evaluate_expression(&mut self, expr: Box<Expr>) -> Result<Value, RuntimeError> {
-        match *expr {
-            Expr::Unary { op, expr } => self.visit_unary_expr(op, expr),
-            Expr::Binary { left, op, right } => self.visit_binary_expr(left, op, right),
-            Expr::Group(expr) => self.visit_group_expr(expr),
-            Expr::Literal(value) => self.visit_literal_expr(value),
-            Expr::Variable(ident) => self.visit_variable_usage_expr(ident),
-            Expr::Assign { name, value } => self.visit_variable_assign_expr(name, value),
-            Expr::Logical { left, op, right } => self.visit_logical_expr(left, op, right),
-        }
-    }
-
-    fn visit_unary_expr(&mut self, op: Token, expr: Box<Expr>) -> Result<Value, RuntimeError> {
-        let val = self.evaluate_expression(expr)?;
-
-        match op.kind {
-            Kind::Minus => match val {
-                Value::Number(n) => Ok(Value::Number(-n)),
-                _ => Err(RuntimeError::InvalidOperandTypes {
-                    op,
-                    types: vec![val],
-                }),
-            },
-
-            Kind::Bang => Ok(Value::Boolean(!is_truthy(&val))),
-            _ => unreachable!(),
-        }
-    }
-
-    fn visit_binary_expr(
-        &mut self,
-        l: Box<Expr>,
-        op: Token,
-        r: Box<Expr>,
-    ) -> Result<Value, RuntimeError> {
-        let left = self.evaluate_expression(l)?;
-        let right = self.evaluate_expression(r)?;
-
-        match op.kind {
-            // Minus operator only works on numbers.
-            Kind::Minus => match (left.clone(), right.clone()) {
-                (Value::Number(l), Value::Number(r)) => Ok(Value::Number(l - r)),
-                _ => Err(number_operands_error(op, left, right)),
-            },
-
-            // Star operator only works on numbers.
-            Kind::Star => match (left.clone(), right.clone()) {
-                (Value::Number(l), Value::Number(r)) => Ok(Value::Number(l * r)),
-                _ => Err(number_operands_error(op, left, right)),
-            },
-
-            // Slash operator only works on numbers. Checks for 0 division.
-            Kind::Slash => match (left.clone(), right.clone()) {
-                (Value::Number(l), Value::Number(r)) if r != 0.0 => Ok(Value::Number(l / r)),
-
-                (Value::Number(_), Value::Number(r)) if r == 0.0 => {
-                    Err(RuntimeError::ZeroDivision { op })
-                }
-
-                _ => Err(number_operands_error(op, left, right)),
-            },
-
-            // Plus operator works on two numbers or two strings.
-            Kind::Plus => match (left.clone(), right.clone()) {
-                (Value::Number(l), Value::Number(r)) => Ok(Value::Number(l + r)),
-                (Value::String(l), Value::String(r)) => Ok(Value::String(l + &r)),
-                _ => Err(number_operands_error(op, left, right)),
-            },
-
-            // Multiple nested matches are ugly, but it stops my IDE shouting at me for duplicated code.
-            Kind::Less | Kind::LessEq | Kind::Greater | Kind::GreaterEq => {
-                match (left.clone(), right.clone()) {
-                    (Value::Number(_), Value::Number(_)) => Ok(match op.kind {
-                        Kind::Less => Value::Boolean(left < right),
-                        Kind::LessEq => Value::Boolean(left <= right),
-                        Kind::Greater => Value::Boolean(left > right),
-                        Kind::GreaterEq => Value::Boolean(left >= right),
-                        _ => unreachable!(),
-                    }),
-
-                    _ => Err(number_operands_error(op, left, right)),
-                }
-            }
-
-            Kind::DoubleEq => Ok(Value::Boolean(left == right)),
-            Kind::BangEq => Ok(Value::Boolean(left != right)),
-
-            _ => unreachable!(),
-        }
-    }
-
-    fn visit_group_expr(&mut self, expr: Box<Expr>) -> Result<Value, RuntimeError> {
-        self.evaluate_expression(expr)
-    }
-
-    fn visit_literal_expr(&mut self, value: Token) -> Result<Value, RuntimeError> {
-        Ok(value.into())
-    }
-
-    fn visit_variable_usage_expr(&mut self, ident: Token) -> Result<Value, RuntimeError> {
-        self.envs.get(ident)
-    }
-
-    fn visit_variable_assign_expr(
-        &mut self,
-        ident: Token,
-        value: Box<Expr>,
-    ) -> Result<Value, RuntimeError> {
-        let value = self.evaluate_expression(value)?;
-        self.envs.assign(ident, value)
-    }
-
-    fn visit_logical_expr(
-        &mut self,
-        left: Box<Expr>,
-        op: Token,
-        right: Box<Expr>,
-    ) -> Result<Value, RuntimeError> {
-        let left = self.evaluate_expression(left)?;
-
-        match op.kind {
-            Kind::Or => {
-                if is_truthy(&left) {
-                    return Ok(left);
-                }
-            }
-
-            Kind::And => {
-                if !is_truthy(&left) {
-                    return Ok(left);
-                }
-            }
-
-            _ => unreachable!(),
-        }
-
-        self.evaluate_expression(right)
-    }
-}
-
-#[cfg(test)]
-mod tests {
-    use super::*;
-    use crate::parse_input;
-
-    fn interpret_and_capture(input: &str) -> String {
-        let mut buf = Vec::new();
-
-        let (stmts, _) = parse_input(input);
-        let mut interpreter = Interpreter::new(&mut buf);
-        interpreter.interpret(stmts);
-
-        String::from_utf8(buf).unwrap()
-    }
-
-    #[test]
-    fn test_basic_arithmetic() {
-        let input = "print 5 + 5;";
-        let output = interpret_and_capture(input);
-        assert_eq!("10", output.trim());
-
-        let input = "print 10 - 5 * 2;";
-        let output = interpret_and_capture(input);
-        assert_eq!("0", output.trim());
-
-        let input = "print 3 * ((10 - 6) * (4 + 4)) / 2;";
-        let output = interpret_and_capture(input);
-        assert_eq!("48", output.trim());
-    }
-
-    #[test]
-    fn test_comparison_operators() {
-        let input = "print 5 < 10;";
-        let output = interpret_and_capture(input);
-        assert_eq!("true", output.trim());
-
-        let input = "print 5 <= 10;";
-        let output = interpret_and_capture(input);
-        assert_eq!("true", output.trim());
-
-        let input = "print 5 > 10;";
-        let output = interpret_and_capture(input);
-        assert_eq!("false", output.trim());
-
-        let input = "print 5 >= 10;";
-        let output = interpret_and_capture(input);
-        assert_eq!("false", output.trim());
-
-        let input = "print 5 == 10;";
-        let output = interpret_and_capture(input);
-        assert_eq!("false", output.trim());
-
-        let input = "print 5 != 10;";
-        let output = interpret_and_capture(input);
-        assert_eq!("true", output.trim());
-    }
-
-    #[test]
-    fn test_variable_declaration_and_usage() {
-        let input = "
-            var x = \"Hello, World!\";
-            print x;";
-
-        let output = interpret_and_capture(input);
-        assert_eq!("Hello, World!", output.trim());
-
-        let input = "
-            var x = 5;
-            var y = x * 2;
-            var z = y * 2 + 5;
-            print x;
-            print y;
-            print z;";
-
-        let output = interpret_and_capture(input);
-        assert_eq!("5\n10\n25", output.trim());
-
-        let input = "
-            var x = 5;
-            var x = 10;
-            print x;";
-
-        let output = interpret_and_capture(input);
-        assert_eq!("10", output.trim());
-    }
-
-    #[test]
-    fn test_variable_assignment() {
-        let input = "
-            var x = 1;
-            x = 2;
-            print x;";
-
-        let output = interpret_and_capture(input);
-        assert_eq!("2", output.trim());
-    }
-
-    #[test]
-    fn test_blocks() {
-        let input = "
-            {
-                var x = 1;
-                var y = 2;
-                print x + y;
-            }";
-
-        let output = interpret_and_capture(input);
-        assert_eq!("3", output.trim());
-    }
-
-    #[test]
-    fn test_conditional() {
-        let input = "
-            if (2 == 2)
-                print true;";
-
-        let output = interpret_and_capture(input);
-        assert_eq!("true", output.trim());
-
-        let input = "
-            if (2 != 2)
-                print true;";
-
-        let output = interpret_and_capture(input);
-        assert_eq!("", output.trim());
-
-        let input = "
-            if (2 != 2)
-                print true;
-            else 
-                print false;";
-
-        let output = interpret_and_capture(input);
-        assert_eq!("false", output.trim());
-
-        let input = "
-            if (2 == 2) {
-                print \"true-1\";
-                print \"true-2\";
-            } else {
-                print \"false-1\";
-                print \"false-2\";
-            }";
-
-        let output = interpret_and_capture(input);
-        assert_eq!("true-1\ntrue-2", output.trim());
-
-        let input = "
-            if (2 != 2) {
-                print \"true-1\";
-                print \"true-2\";
-            } else {
-                print \"false-1\";
-                print \"false-2\";
-            }";
-
-        let output = interpret_and_capture(input);
-        assert_eq!("false-1\nfalse-2", output.trim());
-    }
-
-    #[test]
-    fn test_logical_operators() {
-        let input = "print \"hi\" or 2;";
-        let output = interpret_and_capture(input);
-        assert_eq!("hi", output.trim());
-
-        let input = "print nil or \"yes\";";
-        let output = interpret_and_capture(input);
-        assert_eq!("yes", output.trim());
-
-        let input = "print true and true;";
-        let output = interpret_and_capture(input);
-        assert_eq!("true", output.trim());
-
-        let input = "print true and false;";
-        let output = interpret_and_capture(input);
-        assert_eq!("false", output.trim());
-
-        let input = "print false and true;";
-        let output = interpret_and_capture(input);
-        assert_eq!("false", output.trim());
-    }
-
-    #[test]
-    fn test_while_statement() {
-        let input = "
-            var x = 0;
-            while (x < 5) {
-                x = x + 1;
-            }
-            
-            print x;
-        ";
-
-        let output = interpret_and_capture(input);
-        assert_eq!("5", output.trim());
-    }
-<<<<<<< HEAD
-=======
-
-    #[test]
-    fn test_for_statement() {
-        let input = "\
-            for (var x = 0; x < 5; x = x + 1) {
-                print x;
-            }
-        ";
-
-        let output = interpret_and_capture(input);
-        assert_eq!("0\n1\n2\n3\n4", output.trim());
-
-        let input
-    }
->>>>>>> a10a0056
-}
+use crate::ast::{Expr, Stmt};
+use crate::environment::Environments;
+use crate::errors::RuntimeError;
+use crate::tokens::{Kind, Token};
+use crate::value::Value;
+
+use std::io::Write;
+
+/// Helper function to determine if a Value is true. Follows Ruby convention. Everything but false and nil are true.
+fn is_truthy(kind: &Value) -> bool {
+    match kind {
+        Value::Nil | Value::Boolean(false) => false,
+        _ => true,
+    }
+}
+
+/// Helper function for returning an error when an operand expecting two numbers doesn't receive them.
+fn number_operands_error(op: Token, l: Value, r: Value) -> RuntimeError {
+    RuntimeError::InvalidOperandTypes {
+        op,
+        types: vec![l, r],
+    }
+}
+
+pub struct Interpreter<'a, W: Write> {
+    out: &'a mut W,
+    envs: Environments,
+}
+
+impl<'a, W: Write> Interpreter<'a, W> {
+    pub fn new(out: &'a mut W) -> Self {
+        Self {
+            out,
+            envs: Environments::new(),
+        }
+    }
+
+    pub fn interpret(&mut self, stmts: Vec<Box<Stmt>>) {
+        for stmt in stmts {
+            if let Err(e) = self.execute_statement(stmt) {
+                let _ = self.out.write(format!("{}\n", e).as_bytes());
+                break;
+            }
+        }
+    }
+}
+
+// Statement execution.
+impl<W: Write> Interpreter<'_, W> {
+    fn execute_statement(&mut self, stmt: Box<Stmt>) -> Result<(), RuntimeError> {
+        match *stmt {
+            Stmt::Variable { name, initial } => self.visit_variable_decl_statement(name, initial),
+            Stmt::Expr(expr) => self.visit_expression_statement(expr),
+            Stmt::Print(expr) => self.visit_print_statement(expr),
+            Stmt::Block(stmts) => self.visit_block(stmts),
+
+            Stmt::If {
+                condition,
+                if_branch,
+                else_branch,
+            } => self.visit_if_statement(condition, if_branch, else_branch),
+
+            Stmt::While { condition, body } => self.visit_while_statement(condition, body),
+        }
+    }
+
+    fn visit_if_statement(
+        &mut self,
+        condition: Box<Expr>,
+        if_branch: Box<Stmt>,
+        else_branch: Option<Box<Stmt>>,
+    ) -> Result<(), RuntimeError> {
+        let bool = self.evaluate_expression(condition)?;
+
+        if is_truthy(&bool) {
+            self.execute_statement(if_branch)?;
+        } else if else_branch.is_some() {
+            self.execute_statement(else_branch.unwrap())?;
+        }
+
+        Ok(())
+    }
+
+    fn visit_while_statement(
+        &mut self,
+        condition: Box<Expr>,
+        body: Box<Stmt>,
+    ) -> Result<(), RuntimeError> {
+        while is_truthy(&self.evaluate_expression(condition.clone())?) {
+            self.execute_statement(body.clone())?;
+        }
+        Ok(())
+    }
+
+    fn visit_if_statement(
+        &mut self,
+        condition: Box<Expr>,
+        if_branch: Box<Stmt>,
+        else_branch: Option<Box<Stmt>>,
+    ) -> Result<(), RuntimeError> {
+        let bool = self.evaluate_expression(condition)?;
+
+        if is_truthy(&bool) {
+            self.execute_statement(if_branch)?;
+        } else if else_branch.is_some() {
+            self.execute_statement(else_branch.unwrap())?;
+        }
+
+        Ok(())
+    }
+
+    fn visit_while_statement(
+        &mut self,
+        condition: Box<Expr>,
+        body: Box<Stmt>,
+    ) -> Result<(), RuntimeError> {
+        while is_truthy(&self.evaluate_expression(condition.clone())?) {
+            self.execute_statement(body.clone())?;
+        }
+        Ok(())
+    }
+
+    fn visit_expression_statement(&mut self, expr: Box<Expr>) -> Result<(), RuntimeError> {
+        self.evaluate_expression(expr)?;
+        Ok(())
+    }
+
+    fn visit_print_statement(&mut self, expr: Box<Expr>) -> Result<(), RuntimeError> {
+        let val = self.evaluate_expression(expr)?;
+        let _ = self.out.write(format!("{}\n", val).as_bytes());
+        Ok(())
+    }
+
+    fn visit_variable_decl_statement(
+        &mut self,
+        ident: Token,
+        expr: Box<Expr>,
+    ) -> Result<(), RuntimeError> {
+        let value = self.evaluate_expression(expr)?;
+        self.envs.define(ident, value);
+        Ok(())
+    }
+
+    fn visit_block(&mut self, stmts: Vec<Box<Stmt>>) -> Result<(), RuntimeError> {
+        self.envs.add_env();
+
+        for stmt in stmts {
+            self.execute_statement(stmt)?;
+        }
+
+        self.envs.pop_env();
+        Ok(())
+    }
+}
+
+// Expression evaluation.
+impl<W: Write> Interpreter<'_, W> {
+    fn evaluate_expression(&mut self, expr: Box<Expr>) -> Result<Value, RuntimeError> {
+        match *expr {
+            Expr::Unary { op, expr } => self.visit_unary_expr(op, expr),
+            Expr::Binary { left, op, right } => self.visit_binary_expr(left, op, right),
+            Expr::Group(expr) => self.visit_group_expr(expr),
+            Expr::Literal(value) => self.visit_literal_expr(value),
+            Expr::Variable(ident) => self.visit_variable_usage_expr(ident),
+            Expr::Assign { name, value } => self.visit_variable_assign_expr(name, value),
+            Expr::Logical { left, op, right } => self.visit_logical_expr(left, op, right),
+        }
+    }
+
+    fn visit_unary_expr(&mut self, op: Token, expr: Box<Expr>) -> Result<Value, RuntimeError> {
+        let val = self.evaluate_expression(expr)?;
+
+        match op.kind {
+            Kind::Minus => match val {
+                Value::Number(n) => Ok(Value::Number(-n)),
+                _ => Err(RuntimeError::InvalidOperandTypes {
+                    op,
+                    types: vec![val],
+                }),
+            },
+
+            Kind::Bang => Ok(Value::Boolean(!is_truthy(&val))),
+            _ => unreachable!(),
+        }
+    }
+
+    fn visit_binary_expr(
+        &mut self,
+        l: Box<Expr>,
+        op: Token,
+        r: Box<Expr>,
+    ) -> Result<Value, RuntimeError> {
+        let left = self.evaluate_expression(l)?;
+        let right = self.evaluate_expression(r)?;
+
+        match op.kind {
+            // Minus operator only works on numbers.
+            Kind::Minus => match (left.clone(), right.clone()) {
+                (Value::Number(l), Value::Number(r)) => Ok(Value::Number(l - r)),
+                _ => Err(number_operands_error(op, left, right)),
+            },
+
+            // Star operator only works on numbers.
+            Kind::Star => match (left.clone(), right.clone()) {
+                (Value::Number(l), Value::Number(r)) => Ok(Value::Number(l * r)),
+                _ => Err(number_operands_error(op, left, right)),
+            },
+
+            // Slash operator only works on numbers. Checks for 0 division.
+            Kind::Slash => match (left.clone(), right.clone()) {
+                (Value::Number(l), Value::Number(r)) if r != 0.0 => Ok(Value::Number(l / r)),
+
+                (Value::Number(_), Value::Number(r)) if r == 0.0 => {
+                    Err(RuntimeError::ZeroDivision { op })
+                }
+
+                _ => Err(number_operands_error(op, left, right)),
+            },
+
+            // Plus operator works on two numbers or two strings.
+            Kind::Plus => match (left.clone(), right.clone()) {
+                (Value::Number(l), Value::Number(r)) => Ok(Value::Number(l + r)),
+                (Value::String(l), Value::String(r)) => Ok(Value::String(l + &r)),
+                _ => Err(number_operands_error(op, left, right)),
+            },
+
+            // Multiple nested matches are ugly, but it stops my IDE shouting at me for duplicated code.
+            Kind::Less | Kind::LessEq | Kind::Greater | Kind::GreaterEq => {
+                match (left.clone(), right.clone()) {
+                    (Value::Number(_), Value::Number(_)) => Ok(match op.kind {
+                        Kind::Less => Value::Boolean(left < right),
+                        Kind::LessEq => Value::Boolean(left <= right),
+                        Kind::Greater => Value::Boolean(left > right),
+                        Kind::GreaterEq => Value::Boolean(left >= right),
+                        _ => unreachable!(),
+                    }),
+
+                    _ => Err(number_operands_error(op, left, right)),
+                }
+            }
+
+            Kind::DoubleEq => Ok(Value::Boolean(left == right)),
+            Kind::BangEq => Ok(Value::Boolean(left != right)),
+
+            _ => unreachable!(),
+        }
+    }
+
+    fn visit_group_expr(&mut self, expr: Box<Expr>) -> Result<Value, RuntimeError> {
+        self.evaluate_expression(expr)
+    }
+
+    fn visit_literal_expr(&mut self, value: Token) -> Result<Value, RuntimeError> {
+        Ok(value.into())
+    }
+
+    fn visit_variable_usage_expr(&mut self, ident: Token) -> Result<Value, RuntimeError> {
+        self.envs.get(ident)
+    }
+
+    fn visit_variable_assign_expr(
+        &mut self,
+        ident: Token,
+        value: Box<Expr>,
+    ) -> Result<Value, RuntimeError> {
+        let value = self.evaluate_expression(value)?;
+        self.envs.assign(ident, value)
+    }
+
+    fn visit_logical_expr(
+        &mut self,
+        left: Box<Expr>,
+        op: Token,
+        right: Box<Expr>,
+    ) -> Result<Value, RuntimeError> {
+        let left = self.evaluate_expression(left)?;
+
+        match op.kind {
+            Kind::Or => {
+                if is_truthy(&left) {
+                    return Ok(left);
+                }
+            }
+
+            Kind::And => {
+                if !is_truthy(&left) {
+                    return Ok(left);
+                }
+            }
+
+            _ => unreachable!(),
+        }
+
+        self.evaluate_expression(right)
+    }
+}
+
+#[cfg(test)]
+mod tests {
+    use super::*;
+    use crate::parse_input;
+
+    fn interpret_and_capture(input: &str) -> String {
+        let mut buf = Vec::new();
+
+        let (stmts, _) = parse_input(input);
+        let mut interpreter = Interpreter::new(&mut buf);
+        interpreter.interpret(stmts);
+
+        String::from_utf8(buf).unwrap()
+    }
+
+    #[test]
+    fn test_basic_arithmetic() {
+        let input = "print 5 + 5;";
+        let output = interpret_and_capture(input);
+        assert_eq!("10", output.trim());
+
+        let input = "print 10 - 5 * 2;";
+        let output = interpret_and_capture(input);
+        assert_eq!("0", output.trim());
+
+        let input = "print 3 * ((10 - 6) * (4 + 4)) / 2;";
+        let output = interpret_and_capture(input);
+        assert_eq!("48", output.trim());
+    }
+
+    #[test]
+    fn test_comparison_operators() {
+        let input = "print 5 < 10;";
+        let output = interpret_and_capture(input);
+        assert_eq!("true", output.trim());
+
+        let input = "print 5 <= 10;";
+        let output = interpret_and_capture(input);
+        assert_eq!("true", output.trim());
+
+        let input = "print 5 > 10;";
+        let output = interpret_and_capture(input);
+        assert_eq!("false", output.trim());
+
+        let input = "print 5 >= 10;";
+        let output = interpret_and_capture(input);
+        assert_eq!("false", output.trim());
+
+        let input = "print 5 == 10;";
+        let output = interpret_and_capture(input);
+        assert_eq!("false", output.trim());
+
+        let input = "print 5 != 10;";
+        let output = interpret_and_capture(input);
+        assert_eq!("true", output.trim());
+    }
+
+    #[test]
+    fn test_variable_declaration_and_usage() {
+        let input = "
+            var x = \"Hello, World!\";
+            print x;";
+
+        let output = interpret_and_capture(input);
+        assert_eq!("Hello, World!", output.trim());
+
+        let input = "
+            var x = 5;
+            var y = x * 2;
+            var z = y * 2 + 5;
+            print x;
+            print y;
+            print z;";
+
+        let output = interpret_and_capture(input);
+        assert_eq!("5\n10\n25", output.trim());
+
+        let input = "
+            var x = 5;
+            var x = 10;
+            print x;";
+
+        let output = interpret_and_capture(input);
+        assert_eq!("10", output.trim());
+    }
+
+    #[test]
+    fn test_variable_assignment() {
+        let input = "
+            var x = 1;
+            x = 2;
+            print x;";
+
+        let output = interpret_and_capture(input);
+        assert_eq!("2", output.trim());
+    }
+
+    #[test]
+    fn test_blocks() {
+        let input = "
+            {
+                var x = 1;
+                var y = 2;
+                print x + y;
+            }";
+
+        let output = interpret_and_capture(input);
+        assert_eq!("3", output.trim());
+    }
+
+    #[test]
+    fn test_conditional() {
+        let input = "
+            if (2 == 2)
+                print true;";
+
+        let output = interpret_and_capture(input);
+        assert_eq!("true", output.trim());
+
+        let input = "
+            if (2 != 2)
+                print true;";
+
+        let output = interpret_and_capture(input);
+        assert_eq!("", output.trim());
+
+        let input = "
+            if (2 != 2)
+                print true;
+            else 
+                print false;";
+
+        let output = interpret_and_capture(input);
+        assert_eq!("false", output.trim());
+
+        let input = "
+            if (2 == 2) {
+                print \"true-1\";
+                print \"true-2\";
+            } else {
+                print \"false-1\";
+                print \"false-2\";
+            }";
+
+        let output = interpret_and_capture(input);
+        assert_eq!("true-1\ntrue-2", output.trim());
+
+        let input = "
+            if (2 != 2) {
+                print \"true-1\";
+                print \"true-2\";
+            } else {
+                print \"false-1\";
+                print \"false-2\";
+            }";
+
+        let output = interpret_and_capture(input);
+        assert_eq!("false-1\nfalse-2", output.trim());
+    }
+
+    #[test]
+    fn test_logical_operators() {
+        let input = "print \"hi\" or 2;";
+        let output = interpret_and_capture(input);
+        assert_eq!("hi", output.trim());
+
+        let input = "print nil or \"yes\";";
+        let output = interpret_and_capture(input);
+        assert_eq!("yes", output.trim());
+
+        let input = "print true and true;";
+        let output = interpret_and_capture(input);
+        assert_eq!("true", output.trim());
+
+        let input = "print true and false;";
+        let output = interpret_and_capture(input);
+        assert_eq!("false", output.trim());
+
+        let input = "print false and true;";
+        let output = interpret_and_capture(input);
+        assert_eq!("false", output.trim());
+    }
+
+    #[test]
+    fn test_while_statement() {
+        let input = "
+            var x = 0;
+            while (x < 5) {
+                x = x + 1;
+            }
+            
+            print x;
+        ";
+
+        let output = interpret_and_capture(input);
+        assert_eq!("5", output.trim());
+  }
+
+    #[test]
+    fn test_for_statement() 
+        let input = "\
+            for (var x = 0; x < 5; x = x + 1) {
+                print x;
+            }
+        ";
+
+        let output = interpret_and_capture(input);
+        assert_eq!("0\n1\n2\n3\n4", output.trim());
+
+        let input
+    }
+}