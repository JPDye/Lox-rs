use crate::ast::{Expr, Stmt};
use crate::errors::ParsingError;
use crate::scanner::Scanner;
use crate::tokens::{Kind, Token};

use crate::tokens::Kind::SemiColon;
use std::iter::Peekable;
use std::mem;

/// Create an Abstract Syntax Tree from a Scanner (an iterator over tokens in a string).
/// This is a top-down, recursive descent parser. Relatively fast, efficient and easy to understand.
pub struct Parser<'a> {
    scanner: Peekable<Scanner<'a>>,
}

impl<'a> Parser<'a> {
    pub fn new(scanner: Scanner<'a>) -> Self {
        Self {
            scanner: scanner.peekable(),
        }
    }

    /// When in panic mode, consume tokens until reaching a new statement so parsing can being again.
    fn synchronise(&mut self) {
        while !self.finished() {
            let peeked = self.peek().unwrap();

            // If next token is a semicolon, advance past it and return.
            if peeked.kind == Kind::SemiColon {
                self.next();
                return;
            }

            // If next token is a keyword, return.
            match peeked.kind {
                Kind::Class | Kind::Fun | Kind::Var | Kind::For | Kind::If | Kind::While => return,
                _ => {
                    self.next();
                }
            }
        }
    }

    /// program ---> declaration* EOF
    pub fn parse(&mut self) -> (Vec<Box<Stmt>>, Vec<ParsingError>) {
        let mut statements = Vec::new();
        let mut errors = Vec::new();

        while !self.finished() {
            match self.declaration() {
                Ok(stmt) => statements.push(Box::new(stmt)),
                Err(err) => {
                    errors.push(err);
                    self.synchronise();
                }
            }
        }

        (statements, errors)
    }

    /// declaration ---> varDeclaration | statement
    fn declaration(&mut self) -> Result<Stmt, ParsingError> {
        if self.check(&[Kind::Var]) {
            self.var_declaration()
        } else {
            self.statement()
        }
    }

    /// varDecl ---> "var" IDENTIFIER ( "=" expression )? ";"
    fn var_declaration(&mut self) -> Result<Stmt, ParsingError> {
        self.consume(Kind::Var)?;

        let name = self.consume(Kind::Identifier("".to_string()))?; // Yikes!
        let mut initial = Expr::Literal(Token::new(Kind::Nil, 0..0)); // Also, yikes!

        if self.consume(Kind::Eq).is_ok() {
            initial = self.expression()?;
        }

        self.consume(SemiColon)?;
        Ok(Stmt::Variable {
            name,
            initial: Box::new(initial),
        })
    }

<<<<<<< HEAD
    /// statement ---> exprStmt | ifStmt | printStmt | whileStmt | block
=======
    /// statement ---> exprStmt | forStmt | ifStmt | printStmt | whileStmt | block
>>>>>>> a10a0056
    fn statement(&mut self) -> Result<Stmt, ParsingError> {
        let peeked = self.peek();

        if peeked.is_none() {
            return Err(ParsingError::UnexpectedEOF {
                expected: "statement".to_string(),
            });
        }

        match peeked.unwrap().kind {
            Kind::LeftBrace => Ok(Stmt::Block(self.block()?)),
            Kind::Print => self.print_statement(),
            Kind::If => self.if_statement(),
            Kind::While => self.while_statement(),
<<<<<<< HEAD
=======
            Kind::For => self.for_statement(),
>>>>>>> a10a0056
            _ => self.expression_statement(),
        }
    }

<<<<<<< HEAD
=======
    /// forStmt ---> "for" "(" ( varDecl | exprStmt | ";") expression? ";" expression? ")" statement
    fn for_statement(&mut self) -> Result<Stmt, ParsingError> {
        // Parse the for loop
        // ------------------

        // Consume the required opening tokens
        self.consume(Kind::For)?;
        self.consume(Kind::LeftParen)?;

        // TODO: This is ripe for being made a method. Replace self.is_finished() perhaps? CBA right now.
        // Check previous token consumption hasn't put us at EOF
        let peeked = self.peek().ok_or(ParsingError::UnexpectedEOF {
            expected: "initialiser".to_string(),
        })?;

        // Parse optional initialiser
        let opt_initialiser = match peeked.kind {
            Kind::SemiColon => None,
            Kind::Var => Some(self.var_declaration()?),
            _ => Some(self.expression_statement()?),
        };

        // Check previous token consumption hasn't put us at EOF
        let peeked = self.peek().ok_or(ParsingError::UnexpectedEOF {
            expected: "conditional".to_string(),
        })?;

        // Parse optional condition
        let opt_condition = match peeked.kind {
            Kind::SemiColon => None,
            _ => Some(self.expression()?),
        };

        // Consume semicolon regardless of condition's presence.
        self.consume(Kind::SemiColon)?;

        // Check previous token consumption hasn't put us at EOF
        let peeked = self.peek().ok_or(ParsingError::UnexpectedEOF {
            expected: "incremental expression".to_string(),
        })?;

        // Parse optional increment
        let opt_increment = match peeked.kind {
            Kind::RightParen => None,
            _ => Some(self.expression()?),
        };

        // Consume semicolon regardless of condition's presence.
        self.consume(Kind::SemiColon)?;

        // Consume closing paren of the "header".
        self.consume(Kind::RightParen)?;

        // Parse body of for loop.
        let body = self.statement()?;

        // Desugar the for loop into a while statement.
        // --------------------------------------------

        // Optional incrementer gets placed at end of the body of the for loop.
        let while_body = {
            let mut while_body = vec![Box::new(body)];

            if let Some(increment) = opt_increment {
                while_body.push(Box::new(Stmt::Expr(Box::new(increment))));
            }

            Stmt::Block(while_body)
        };

        // Optional condition gets handled. None is converted to true.
        let while_stmt = {
            let while_cond = opt_condition.unwrap_or(Expr::Literal(Token::new(Kind::True, 0..0)));

            Stmt::While {
                condition: Box::new(while_cond),
                body: Box::new(while_body),
            }
        };

        // Optional initialiser gets place before while loop and both statements get wrapped in a block.
        Ok(match opt_initialiser {
            Some(initialiser) => Stmt::Block(vec![Box::new(initialiser), Box::new(while_stmt)]),
            None => while_stmt,
        })
    }

>>>>>>> a10a0056
    /// ifStmt ---> "if" "(" expression ")" statement ( "else" statement )?
    fn if_statement(&mut self) -> Result<Stmt, ParsingError> {
        self.consume(Kind::If)?;
        self.consume(Kind::LeftParen)?;

        let condition = Box::new(self.expression()?);

        self.consume(Kind::RightParen)?;

        let if_branch = Box::new(self.statement()?);

        let else_branch = if self.check(&[Kind::Else]) {
            self.consume(Kind::Else)?;
            Some(Box::new(self.statement()?))
        } else {
            None
        };

        Ok(Stmt::If {
            condition,
            if_branch,
            else_branch,
        })
    }

    ///  whileStmt ---> "while" "(" expression ")" statement
    fn while_statement(&mut self) -> Result<Stmt, ParsingError> {
        self.consume(Kind::While)?;
        self.consume(Kind::LeftParen)?;

        let condition = Box::new(self.expression()?);

        self.consume(Kind::RightParen)?;

        let body = Box::new(self.statement()?);

        Ok(Stmt::While { condition, body })
    }

    /// block ---> "{" declaration* "}"
    fn block(&mut self) -> Result<Vec<Box<Stmt>>, ParsingError> {
        self.consume(Kind::LeftBrace)?;

        let mut stmts = Vec::new();

        while !self.check(&[Kind::RightBrace]) && !self.finished() {
            stmts.push(Box::new(self.declaration()?));
        }

        self.consume(Kind::RightBrace)?;
        Ok(stmts)
    }

    /// printStmt ---> "print" expression ";"
    fn print_statement(&mut self) -> Result<Stmt, ParsingError> {
        self.next();

        let expr = Box::new(self.expression()?);
        self.consume(Kind::SemiColon)?;
        Ok(Stmt::Print(expr))
    }

    /// exprStmt ---> expression ";"
    fn expression_statement(&mut self) -> Result<Stmt, ParsingError> {
        let expr = Box::new(self.expression()?);
        self.consume(Kind::SemiColon)?;
        Ok(Stmt::Expr(expr))
    }

    /// expression ---> assignment
    fn expression(&mut self) -> Result<Expr, ParsingError> {
        self.assignment()
    }

    /// assignment ---> Identifier "=" assignment | logicOr
    fn assignment(&mut self) -> Result<Expr, ParsingError> {
        let expr = self.logic_or();

        if self.check(&[Kind::Eq]) {
            let eq = self.next();
            let value = Box::new(self.logic_or()?);

            return if let Ok(Expr::Variable(name)) = expr {
                Ok(Expr::Assign { name, value })
            } else {
                Err(ParsingError::InvalidAssignmentTarget { source: eq })
            };
        }

        expr
    }

    /// logicOr ---> logicAnd ( "or" logicAnd)*
    fn logic_or(&mut self) -> Result<Expr, ParsingError> {
        let mut lhs = self.logic_and()?;

        while self.check(&[Kind::Or]) {
            let op = self.next();
            let rhs = self.logic_and()?;

            lhs = Expr::Logical {
                left: Box::new(lhs),
                op,
                right: Box::new(rhs),
            }
        }

        Ok(lhs)
    }

    /// logicAnd ---< equality ( "and" equality )*
    fn logic_and(&mut self) -> Result<Expr, ParsingError> {
        let mut lhs = self.equality()?;

        while self.check(&[Kind::And]) {
            let op = self.next();
            let rhs = self.equality()?;

            lhs = Expr::Logical {
                left: Box::new(lhs),
                op,
                right: Box::new(rhs),
            }
        }

        Ok(lhs)
    }

    /// equality ---> comparison ( ( "!=" | "==" ) comparison ) *
    fn equality(&mut self) -> Result<Expr, ParsingError> {
        let mut lhs = self.comparison()?;

        while self.check(&[Kind::BangEq]) {
            let op = self.next();
            let rhs = self.comparison()?;

            lhs = Expr::Binary {
                left: Box::new(lhs),
                op,
                right: Box::new(rhs),
            };
        }

        Ok(lhs)
    }

    /// comparison ---> term ( ( ">" | ">=" | "<" | "<=" ) term ) *
    fn comparison(&mut self) -> Result<Expr, ParsingError> {
        let mut lhs = self.term()?;

        while self.check(&[
            Kind::Greater,
            Kind::GreaterEq,
            Kind::Less,
            Kind::LessEq,
            Kind::DoubleEq,
            Kind::BangEq,
        ]) {
            let op = self.next();
            let rhs = self.term()?;

            lhs = Expr::Binary {
                left: Box::new(lhs),
                op,
                right: Box::new(rhs),
            };
        }

        Ok(lhs)
    }

    /// term ---> factor ( ( "-" | "+" ) factor ) *
    fn term(&mut self) -> Result<Expr, ParsingError> {
        let mut lhs = self.factor()?;

        while self.check(&[Kind::Minus, Kind::Plus]) {
            let op = self.next();
            let rhs = self.factor()?;

            lhs = Expr::Binary {
                left: Box::new(lhs),
                op,
                right: Box::new(rhs),
            };
        }

        Ok(lhs)
    }

    /// factor ---> unary ( ( "/" | "*" ) unary ) *
    fn factor(&mut self) -> Result<Expr, ParsingError> {
        let mut lhs = self.unary()?;

        while self.check(&[Kind::Slash, Kind::Star]) {
            let op = self.next();
            let rhs = self.unary()?;

            lhs = Expr::Binary {
                left: Box::new(lhs),
                op,
                right: Box::new(rhs),
            };
        }

        Ok(lhs)
    }

    /// unary ---> ( ( "-" | "!" ) unary ) | primary;
    fn unary(&mut self) -> Result<Expr, ParsingError> {
        if self.check(&[Kind::Minus, Kind::Bang]) {
            let op = self.next();
            let rhs = self.unary()?;

            let node = Expr::Unary {
                op,
                expr: Box::new(rhs),
            };

            return Ok(node);
        }
        return self.primary();
    }

    /// primary ---> NUMBER | STRING | "true" | "false" | "nil" | "(" expression ")" | IDENTIFIER
    fn primary(&mut self) -> Result<Expr, ParsingError> {
        // Check if at end of file.
        self.peek().ok_or(ParsingError::UnexpectedEOF {
            expected: "value or parenthesised expression".to_string(),
        })?;

        match self.peek().unwrap().kind {
            // Handle literal values.
            Kind::False | Kind::True | Kind::Nil | Kind::String(_) | Kind::Number(_) => {
                Ok(Expr::Literal(self.next()))
            }

            // Handle parenthesised expressions.
            Kind::LeftParen => {
                self.next();

                let expr = self.expression()?;
                self.consume(Kind::RightParen)?;

                Ok(Expr::Group(Box::new(expr)))
            }

            // Handle identifier usage.
            Kind::Identifier(_) => Ok(Expr::Variable(self.next())),

            // Handle errors that occurred during lexing.
            Kind::Error(ref e) => Err(*e.clone()),

            // Handle unexpected tokens.
            _ => Err(ParsingError::UnexpectedToken {
                expected: "value or parenthesised expression".to_string(),
                received: self.next(),
            }),
        }
    }

    /// Check if end of file has been reached.
    fn finished(&mut self) -> bool {
        self.scanner.peek().is_none()
    }

    /// Advance the scanner and return the token.
    fn next(&mut self) -> Token {
        self.scanner.next().unwrap()
    }

    /// Attempt to consume an expected token. Return an error (UnexpectedToken) if it cannot.
    fn consume(&mut self, expected: Kind) -> Result<Token, ParsingError> {
        // Check if at end of file.
        let peeked = self.peek().ok_or(ParsingError::UnexpectedEOF {
            expected: format!("{}", expected),
        })?;

        // Compare expected with next.
        if mem::discriminant(&peeked.kind) != mem::discriminant(&expected) {
            return Err(ParsingError::UnexpectedToken {
                expected: format!("{}", expected),
                received: peeked.clone(),
            });
        }

        Ok(self.next())
    }

    /// Match a collection of token kinds against the next token.
    fn check(&mut self, kinds: &[Kind]) -> bool {
        let peeked = self.peek();

        if peeked.is_none() {
            return false;
        }

        kinds.contains(&peeked.unwrap().kind)
    }

    /// Peek at the next token.
    fn peek(&mut self) -> Option<&Token> {
        self.scanner.peek()
    }
}

#[cfg(test)]
mod tests {
    use super::*;
    use crate::parse_input;

    #[test]
    fn parse_invalid_unary_expression() {
        let input = "!*10;";
        let (_, received) = parse_input(input);

        let expected = ParsingError::UnexpectedToken {
            expected: "value or parenthesised expression".to_string(),
            received: Token {
                kind: Kind::Star,
                range: 1..2,
            },
        };

        assert_eq!(received[0], expected);
    }

    #[test]
    fn parse_invalid_binary_expression() {
        // Test with invalid syntax.
        let input = "10 + +";
        let (_, received) = parse_input(input);

        let expected = ParsingError::UnexpectedToken {
            expected: "value or parenthesised expression".to_string(),
            received: Token {
                kind: Kind::Plus,
                range: 5..6,
            },
        };

        assert_eq!(received[0], expected);

        // Test with unexpected EOF.
        let input = "10 +";
        let (_, received) = parse_input(input);

        let expected = ParsingError::UnexpectedEOF {
            expected: "value or parenthesised expression".to_string(),
        };

        assert_eq!(received[0], expected);
    }

    #[test]
    fn parse_multiple_unary_operators() {
        let input = "!!!10;";
        let (received, errors) = parse_input(input);

        for error in errors {
            println!("{}", error);
        }

        let expected = Box::new(Stmt::Expr(Box::new(Expr::Unary {
            op: Token::new(Kind::Bang, 0..1),
            expr: Box::new(Expr::Unary {
                op: Token::new(Kind::Bang, 1..2),
                expr: Box::new(Expr::Unary {
                    op: Token::new(Kind::Bang, 2..3),
                    expr: Box::new(Expr::Literal(Token::new(Kind::Number(10.0), 3..5))),
                }),
            }),
        })));

        assert_eq!(received[0], expected);
    }

    #[test]
    fn parse_simple_arithmetic_expression() {
        let input = "(10 + 5) * (9 - 2);";
        let (received, _) = parse_input(input);

        let expected = Box::new(Stmt::Expr(Box::new(Expr::Binary {
            left: Box::new(Expr::Group(Box::new(Expr::Binary {
                left: Box::new(Expr::Literal(Token::new(Kind::Number(10.0), 1..3))),

                op: Token::new(Kind::Plus, 4..5),

                right: Box::new(Expr::Literal(Token::new(Kind::Number(5.0), 6..7))),
            }))),

            op: Token::new(Kind::Star, 9..10),

            right: Box::new(Expr::Group(Box::new(Expr::Binary {
                left: Box::new(Expr::Literal(Token::new(Kind::Number(9.0), 12..13))),

                op: Token::new(Kind::Minus, 14..15),

                right: Box::new(Expr::Literal(Token::new(Kind::Number(2.0), 16..17))),
            }))),
        })));

        assert_eq!(received[0], expected);
    }

    #[test]
    fn parse_comparison_expression() {
        let input = "5 == 10;";
        let (received, _) = parse_input(input);

        let expected = Box::new(Stmt::Expr(Box::new(Expr::Binary {
            left: Box::new(Expr::Literal(Token::new(Kind::Number(5.0), 0..1))),

            op: Token::new(Kind::DoubleEq, 2..4),

            right: Box::new(Expr::Literal(Token::new(Kind::Number(10.0), 5..7))),
        })));

        assert_eq!(received[0], expected);

        let input = "10 != 5;";
        let (received, _) = parse_input(input);

        let expected = Box::new(Stmt::Expr(Box::new(Expr::Binary {
            left: Box::new(Expr::Literal(Token::new(Kind::Number(10.0), 0..2))),

            op: Token::new(Kind::BangEq, 3..5),

            right: Box::new(Expr::Literal(Token::new(Kind::Number(5.0), 6..7))),
        })));

        assert_eq!(received[0], expected);
    }

    #[test]
    fn parse_variable_declaration_and_usage() {
        let input = "var x = 5;";
        let (stmts, _) = parse_input(input);

        let expected = Box::new(Stmt::Variable {
            name: Token::new(Kind::Identifier("x".to_string()), 4..5),
            initial: Box::new(Expr::Literal(Token::new(Kind::Number(5.0), 8..9))),
        });

        assert_eq!(stmts[0], expected);

        let input = "var x = 5 + 10;";
        let (stmts, _) = parse_input(input);

        let expected = Box::new(Stmt::Variable {
            name: Token::new(Kind::Identifier("x".to_string()), 4..5),
            initial: Box::new(Expr::Binary {
                left: Box::new(Expr::Literal(Token::new(Kind::Number(5.0), 8..9))),
                op: Token::new(Kind::Plus, 10..11),
                right: Box::new(Expr::Literal(Token::new(Kind::Number(10.0), 12..14))),
            }),
        });

        assert_eq!(stmts[0], expected);

        let input = "var x = y;";
        let (stmts, _) = parse_input(input);

        let expected = Box::new(Stmt::Variable {
            name: Token::new(Kind::Identifier("x".to_string()), 4..5),
            initial: Box::new(Expr::Variable(Token::new(
                Kind::Identifier("y".to_string()),
                8..9,
            ))),
        });

        assert_eq!(stmts[0], expected);
    }

    #[test]
    fn parse_variable_assignment() {
        let input = "x = 2;";
        let (stmts, _) = parse_input(input);

        let expected = Box::new(Stmt::Expr(Box::new(Expr::Assign {
            name: Token::new(Kind::Identifier("x".to_string()), 0..1),
            value: Box::new(Expr::Literal(Token::new(Kind::Number(2.0), 4..5))),
        })));

        assert_eq!(stmts[0], expected);
    }

    #[test]
    fn parse_blocks() {
        let input = "{\
                var x = 1;\
                var y = 2;\
            }";

        let (stmts, _) = parse_input(input);

        let expected = Box::new(Stmt::Block(vec![
            Box::new(Stmt::Variable {
                name: Token::new(Kind::Identifier("x".to_string()), 5..6),
                initial: Box::new(Expr::Literal(Token::new(Kind::Number(1.0), 9..10))),
            }),
            Box::new(Stmt::Variable {
                name: Token::new(Kind::Identifier("y".to_string()), 15..16),
                initial: Box::new(Expr::Literal(Token::new(Kind::Number(2.0), 19..20))),
            }),
        ]));

        assert_eq!(stmts[0], expected);
    }

    #[test]
    fn parse_conditionals() {
        let input = "\
            if (2 == 2)\
                print true;\
            else \
                print false;";

        let (stmts, _) = parse_input(input);

        let expected = Box::new(Stmt::If {
            condition: Box::new(Expr::Binary {
                left: Box::new(Expr::Literal(Token::new(Kind::Number(2.0), 4..5))),
                op: Token::new(Kind::DoubleEq, 6..8),
                right: Box::new(Expr::Literal(Token::new(Kind::Number(2.0), 9..10))),
            }),

            if_branch: Box::new(Stmt::Print(Box::new(Expr::Literal(Token::new(
                Kind::True,
                17..21,
            ))))),

            else_branch: Some(Box::new(Stmt::Print(Box::new(Expr::Literal(Token::new(
                Kind::False,
                33..38,
            )))))),
        });

        assert_eq!(stmts[0], expected);
    }

    #[test]
    fn parse_logical_expressions() {
        let input = "nil or \"yes\";";
        let (stmts, _) = parse_input(input);

        let expected = Box::new(Stmt::Expr(Box::new(Expr::Logical {
            left: Box::new(Expr::Literal(Token::new(Kind::Nil, 0..3))),
            op: Token::new(Kind::Or, 4..6),
            right: Box::new(Expr::Literal(Token::new(
                Kind::String("yes".to_string()),
                7..12,
            ))),
        })));

        assert_eq!(stmts[0], expected);
    }

    #[test]
    fn parse_while_statement() {
        let input = "\
            while (1 + 1 == 2) {\
                print \"Hello\";\
                print 13579;\
            }";

        let (stmts, _) = parse_input(input);

        let expected = Box::new(Stmt::While {
            condition: Box::new(Expr::Binary {
                left: Box::new(Expr::Binary {
                    left: Box::new(Expr::Literal(Token::new(Kind::Number(1.0), 7..8))),
                    op: Token::new(Kind::Plus, 9..10),
                    right: Box::new(Expr::Literal(Token::new(Kind::Number(1.0), 11..12))),
                }),

                op: Token::new(Kind::DoubleEq, 13..15),

                right: Box::new(Expr::Literal(Token::new(Kind::Number(2.0), 16..17))),
            }),

            body: Box::new(Stmt::Block(vec![
                Box::new(Stmt::Print(Box::new(Expr::Literal(Token::new(
                    Kind::String("Hello".to_string()),
                    26..33,
                ))))),
                Box::new(Stmt::Print(Box::new(Expr::Literal(Token::new(
                    Kind::Number(13579.0),
                    40..45,
                ))))),
            ])),
        });

        assert_eq!(stmts[0], expected);
    }
<<<<<<< HEAD
=======

    #[test]
    fn parse_for_statement() {
        let input = "\
        for (var x = 0; x < 5; x = x + 1) {\
            print x;\
        }";

        let (stmts, e) = parse_input(input);

        println!("{:?}", e);

        let expected = Box::new(Stmt::Block(vec![
            Box::new(Stmt::Variable {
                name: Token::new(Kind::Identifier("x".to_string()), 9..10),
                initial: Box::new(Expr::Literal(Token::new(Kind::Number(0.0), 13..14))),
            }),
            Box::new(Stmt::While {
                condition: Box::new(Expr::Binary {
                    left: Box::new(Expr::Variable(Token::new(
                        Kind::Identifier("x".to_string()),
                        16..17,
                    ))),

                    op: Token::new(Kind::Less, 18..19),
                    right: Box::new(Expr::Literal(Token::new(Kind::Number(5.0), 20..21))),
                }),

                body: Box::new(Stmt::Block(vec![
                    Box::new(Stmt::Block(vec![Box::new(Stmt::Print(Box::new(
                        Expr::Variable(Token::new(Kind::Identifier("x".to_string()), 41..42)),
                    )))])),
                    Box::new(Stmt::Expr(Box::new(Expr::Assign {
                        name: Token::new(Kind::Identifier("x".to_string()), 23..24),
                        value: Box::new(Expr::Binary {
                            left: Box::new(Expr::Variable(Token::new(
                                Kind::Identifier("x".to_string()),
                                27..28,
                            ))),
                            op: Token::new(Kind::Plus, 29..30),
                            right: Box::new(Expr::Literal(Token::new(Kind::Number(1.0), 31..32))),
                        }),
                    }))),
                ])),
            }),
        ]));

        assert_eq!(stmts[0], expected);
    }
>>>>>>> a10a0056
}
<|MERGE_RESOLUTION|>--- conflicted
+++ resolved
@@ -1,852 +1,840 @@
-use crate::ast::{Expr, Stmt};
-use crate::errors::ParsingError;
-use crate::scanner::Scanner;
-use crate::tokens::{Kind, Token};
-
-use crate::tokens::Kind::SemiColon;
-use std::iter::Peekable;
-use std::mem;
-
-/// Create an Abstract Syntax Tree from a Scanner (an iterator over tokens in a string).
-/// This is a top-down, recursive descent parser. Relatively fast, efficient and easy to understand.
-pub struct Parser<'a> {
-    scanner: Peekable<Scanner<'a>>,
-}
-
-impl<'a> Parser<'a> {
-    pub fn new(scanner: Scanner<'a>) -> Self {
-        Self {
-            scanner: scanner.peekable(),
-        }
-    }
-
-    /// When in panic mode, consume tokens until reaching a new statement so parsing can being again.
-    fn synchronise(&mut self) {
-        while !self.finished() {
-            let peeked = self.peek().unwrap();
-
-            // If next token is a semicolon, advance past it and return.
-            if peeked.kind == Kind::SemiColon {
-                self.next();
-                return;
-            }
-
-            // If next token is a keyword, return.
-            match peeked.kind {
-                Kind::Class | Kind::Fun | Kind::Var | Kind::For | Kind::If | Kind::While => return,
-                _ => {
-                    self.next();
-                }
-            }
-        }
-    }
-
-    /// program ---> declaration* EOF
-    pub fn parse(&mut self) -> (Vec<Box<Stmt>>, Vec<ParsingError>) {
-        let mut statements = Vec::new();
-        let mut errors = Vec::new();
-
-        while !self.finished() {
-            match self.declaration() {
-                Ok(stmt) => statements.push(Box::new(stmt)),
-                Err(err) => {
-                    errors.push(err);
-                    self.synchronise();
-                }
-            }
-        }
-
-        (statements, errors)
-    }
-
-    /// declaration ---> varDeclaration | statement
-    fn declaration(&mut self) -> Result<Stmt, ParsingError> {
-        if self.check(&[Kind::Var]) {
-            self.var_declaration()
-        } else {
-            self.statement()
-        }
-    }
-
-    /// varDecl ---> "var" IDENTIFIER ( "=" expression )? ";"
-    fn var_declaration(&mut self) -> Result<Stmt, ParsingError> {
-        self.consume(Kind::Var)?;
-
-        let name = self.consume(Kind::Identifier("".to_string()))?; // Yikes!
-        let mut initial = Expr::Literal(Token::new(Kind::Nil, 0..0)); // Also, yikes!
-
-        if self.consume(Kind::Eq).is_ok() {
-            initial = self.expression()?;
-        }
-
-        self.consume(SemiColon)?;
-        Ok(Stmt::Variable {
-            name,
-            initial: Box::new(initial),
-        })
-    }
-
-<<<<<<< HEAD
-    /// statement ---> exprStmt | ifStmt | printStmt | whileStmt | block
-=======
-    /// statement ---> exprStmt | forStmt | ifStmt | printStmt | whileStmt | block
->>>>>>> a10a0056
-    fn statement(&mut self) -> Result<Stmt, ParsingError> {
-        let peeked = self.peek();
-
-        if peeked.is_none() {
-            return Err(ParsingError::UnexpectedEOF {
-                expected: "statement".to_string(),
-            });
-        }
-
-        match peeked.unwrap().kind {
-            Kind::LeftBrace => Ok(Stmt::Block(self.block()?)),
-            Kind::Print => self.print_statement(),
-            Kind::If => self.if_statement(),
-            Kind::While => self.while_statement(),
-<<<<<<< HEAD
-=======
-            Kind::For => self.for_statement(),
->>>>>>> a10a0056
-            _ => self.expression_statement(),
-        }
-    }
-
-<<<<<<< HEAD
-=======
-    /// forStmt ---> "for" "(" ( varDecl | exprStmt | ";") expression? ";" expression? ")" statement
-    fn for_statement(&mut self) -> Result<Stmt, ParsingError> {
-        // Parse the for loop
-        // ------------------
-
-        // Consume the required opening tokens
-        self.consume(Kind::For)?;
-        self.consume(Kind::LeftParen)?;
-
-        // TODO: This is ripe for being made a method. Replace self.is_finished() perhaps? CBA right now.
-        // Check previous token consumption hasn't put us at EOF
-        let peeked = self.peek().ok_or(ParsingError::UnexpectedEOF {
-            expected: "initialiser".to_string(),
-        })?;
-
-        // Parse optional initialiser
-        let opt_initialiser = match peeked.kind {
-            Kind::SemiColon => None,
-            Kind::Var => Some(self.var_declaration()?),
-            _ => Some(self.expression_statement()?),
-        };
-
-        // Check previous token consumption hasn't put us at EOF
-        let peeked = self.peek().ok_or(ParsingError::UnexpectedEOF {
-            expected: "conditional".to_string(),
-        })?;
-
-        // Parse optional condition
-        let opt_condition = match peeked.kind {
-            Kind::SemiColon => None,
-            _ => Some(self.expression()?),
-        };
-
-        // Consume semicolon regardless of condition's presence.
-        self.consume(Kind::SemiColon)?;
-
-        // Check previous token consumption hasn't put us at EOF
-        let peeked = self.peek().ok_or(ParsingError::UnexpectedEOF {
-            expected: "incremental expression".to_string(),
-        })?;
-
-        // Parse optional increment
-        let opt_increment = match peeked.kind {
-            Kind::RightParen => None,
-            _ => Some(self.expression()?),
-        };
-
-        // Consume semicolon regardless of condition's presence.
-        self.consume(Kind::SemiColon)?;
-
-        // Consume closing paren of the "header".
-        self.consume(Kind::RightParen)?;
-
-        // Parse body of for loop.
-        let body = self.statement()?;
-
-        // Desugar the for loop into a while statement.
-        // --------------------------------------------
-
-        // Optional incrementer gets placed at end of the body of the for loop.
-        let while_body = {
-            let mut while_body = vec![Box::new(body)];
-
-            if let Some(increment) = opt_increment {
-                while_body.push(Box::new(Stmt::Expr(Box::new(increment))));
-            }
-
-            Stmt::Block(while_body)
-        };
-
-        // Optional condition gets handled. None is converted to true.
-        let while_stmt = {
-            let while_cond = opt_condition.unwrap_or(Expr::Literal(Token::new(Kind::True, 0..0)));
-
-            Stmt::While {
-                condition: Box::new(while_cond),
-                body: Box::new(while_body),
-            }
-        };
-
-        // Optional initialiser gets place before while loop and both statements get wrapped in a block.
-        Ok(match opt_initialiser {
-            Some(initialiser) => Stmt::Block(vec![Box::new(initialiser), Box::new(while_stmt)]),
-            None => while_stmt,
-        })
-    }
-
->>>>>>> a10a0056
-    /// ifStmt ---> "if" "(" expression ")" statement ( "else" statement )?
-    fn if_statement(&mut self) -> Result<Stmt, ParsingError> {
-        self.consume(Kind::If)?;
-        self.consume(Kind::LeftParen)?;
-
-        let condition = Box::new(self.expression()?);
-
-        self.consume(Kind::RightParen)?;
-
-        let if_branch = Box::new(self.statement()?);
-
-        let else_branch = if self.check(&[Kind::Else]) {
-            self.consume(Kind::Else)?;
-            Some(Box::new(self.statement()?))
-        } else {
-            None
-        };
-
-        Ok(Stmt::If {
-            condition,
-            if_branch,
-            else_branch,
-        })
-    }
-
-    ///  whileStmt ---> "while" "(" expression ")" statement
-    fn while_statement(&mut self) -> Result<Stmt, ParsingError> {
-        self.consume(Kind::While)?;
-        self.consume(Kind::LeftParen)?;
-
-        let condition = Box::new(self.expression()?);
-
-        self.consume(Kind::RightParen)?;
-
-        let body = Box::new(self.statement()?);
-
-        Ok(Stmt::While { condition, body })
-    }
-
-    /// block ---> "{" declaration* "}"
-    fn block(&mut self) -> Result<Vec<Box<Stmt>>, ParsingError> {
-        self.consume(Kind::LeftBrace)?;
-
-        let mut stmts = Vec::new();
-
-        while !self.check(&[Kind::RightBrace]) && !self.finished() {
-            stmts.push(Box::new(self.declaration()?));
-        }
-
-        self.consume(Kind::RightBrace)?;
-        Ok(stmts)
-    }
-
-    /// printStmt ---> "print" expression ";"
-    fn print_statement(&mut self) -> Result<Stmt, ParsingError> {
-        self.next();
-
-        let expr = Box::new(self.expression()?);
-        self.consume(Kind::SemiColon)?;
-        Ok(Stmt::Print(expr))
-    }
-
-    /// exprStmt ---> expression ";"
-    fn expression_statement(&mut self) -> Result<Stmt, ParsingError> {
-        let expr = Box::new(self.expression()?);
-        self.consume(Kind::SemiColon)?;
-        Ok(Stmt::Expr(expr))
-    }
-
-    /// expression ---> assignment
-    fn expression(&mut self) -> Result<Expr, ParsingError> {
-        self.assignment()
-    }
-
-    /// assignment ---> Identifier "=" assignment | logicOr
-    fn assignment(&mut self) -> Result<Expr, ParsingError> {
-        let expr = self.logic_or();
-
-        if self.check(&[Kind::Eq]) {
-            let eq = self.next();
-            let value = Box::new(self.logic_or()?);
-
-            return if let Ok(Expr::Variable(name)) = expr {
-                Ok(Expr::Assign { name, value })
-            } else {
-                Err(ParsingError::InvalidAssignmentTarget { source: eq })
-            };
-        }
-
-        expr
-    }
-
-    /// logicOr ---> logicAnd ( "or" logicAnd)*
-    fn logic_or(&mut self) -> Result<Expr, ParsingError> {
-        let mut lhs = self.logic_and()?;
-
-        while self.check(&[Kind::Or]) {
-            let op = self.next();
-            let rhs = self.logic_and()?;
-
-            lhs = Expr::Logical {
-                left: Box::new(lhs),
-                op,
-                right: Box::new(rhs),
-            }
-        }
-
-        Ok(lhs)
-    }
-
-    /// logicAnd ---< equality ( "and" equality )*
-    fn logic_and(&mut self) -> Result<Expr, ParsingError> {
-        let mut lhs = self.equality()?;
-
-        while self.check(&[Kind::And]) {
-            let op = self.next();
-            let rhs = self.equality()?;
-
-            lhs = Expr::Logical {
-                left: Box::new(lhs),
-                op,
-                right: Box::new(rhs),
-            }
-        }
-
-        Ok(lhs)
-    }
-
-    /// equality ---> comparison ( ( "!=" | "==" ) comparison ) *
-    fn equality(&mut self) -> Result<Expr, ParsingError> {
-        let mut lhs = self.comparison()?;
-
-        while self.check(&[Kind::BangEq]) {
-            let op = self.next();
-            let rhs = self.comparison()?;
-
-            lhs = Expr::Binary {
-                left: Box::new(lhs),
-                op,
-                right: Box::new(rhs),
-            };
-        }
-
-        Ok(lhs)
-    }
-
-    /// comparison ---> term ( ( ">" | ">=" | "<" | "<=" ) term ) *
-    fn comparison(&mut self) -> Result<Expr, ParsingError> {
-        let mut lhs = self.term()?;
-
-        while self.check(&[
-            Kind::Greater,
-            Kind::GreaterEq,
-            Kind::Less,
-            Kind::LessEq,
-            Kind::DoubleEq,
-            Kind::BangEq,
-        ]) {
-            let op = self.next();
-            let rhs = self.term()?;
-
-            lhs = Expr::Binary {
-                left: Box::new(lhs),
-                op,
-                right: Box::new(rhs),
-            };
-        }
-
-        Ok(lhs)
-    }
-
-    /// term ---> factor ( ( "-" | "+" ) factor ) *
-    fn term(&mut self) -> Result<Expr, ParsingError> {
-        let mut lhs = self.factor()?;
-
-        while self.check(&[Kind::Minus, Kind::Plus]) {
-            let op = self.next();
-            let rhs = self.factor()?;
-
-            lhs = Expr::Binary {
-                left: Box::new(lhs),
-                op,
-                right: Box::new(rhs),
-            };
-        }
-
-        Ok(lhs)
-    }
-
-    /// factor ---> unary ( ( "/" | "*" ) unary ) *
-    fn factor(&mut self) -> Result<Expr, ParsingError> {
-        let mut lhs = self.unary()?;
-
-        while self.check(&[Kind::Slash, Kind::Star]) {
-            let op = self.next();
-            let rhs = self.unary()?;
-
-            lhs = Expr::Binary {
-                left: Box::new(lhs),
-                op,
-                right: Box::new(rhs),
-            };
-        }
-
-        Ok(lhs)
-    }
-
-    /// unary ---> ( ( "-" | "!" ) unary ) | primary;
-    fn unary(&mut self) -> Result<Expr, ParsingError> {
-        if self.check(&[Kind::Minus, Kind::Bang]) {
-            let op = self.next();
-            let rhs = self.unary()?;
-
-            let node = Expr::Unary {
-                op,
-                expr: Box::new(rhs),
-            };
-
-            return Ok(node);
-        }
-        return self.primary();
-    }
-
-    /// primary ---> NUMBER | STRING | "true" | "false" | "nil" | "(" expression ")" | IDENTIFIER
-    fn primary(&mut self) -> Result<Expr, ParsingError> {
-        // Check if at end of file.
-        self.peek().ok_or(ParsingError::UnexpectedEOF {
-            expected: "value or parenthesised expression".to_string(),
-        })?;
-
-        match self.peek().unwrap().kind {
-            // Handle literal values.
-            Kind::False | Kind::True | Kind::Nil | Kind::String(_) | Kind::Number(_) => {
-                Ok(Expr::Literal(self.next()))
-            }
-
-            // Handle parenthesised expressions.
-            Kind::LeftParen => {
-                self.next();
-
-                let expr = self.expression()?;
-                self.consume(Kind::RightParen)?;
-
-                Ok(Expr::Group(Box::new(expr)))
-            }
-
-            // Handle identifier usage.
-            Kind::Identifier(_) => Ok(Expr::Variable(self.next())),
-
-            // Handle errors that occurred during lexing.
-            Kind::Error(ref e) => Err(*e.clone()),
-
-            // Handle unexpected tokens.
-            _ => Err(ParsingError::UnexpectedToken {
-                expected: "value or parenthesised expression".to_string(),
-                received: self.next(),
-            }),
-        }
-    }
-
-    /// Check if end of file has been reached.
-    fn finished(&mut self) -> bool {
-        self.scanner.peek().is_none()
-    }
-
-    /// Advance the scanner and return the token.
-    fn next(&mut self) -> Token {
-        self.scanner.next().unwrap()
-    }
-
-    /// Attempt to consume an expected token. Return an error (UnexpectedToken) if it cannot.
-    fn consume(&mut self, expected: Kind) -> Result<Token, ParsingError> {
-        // Check if at end of file.
-        let peeked = self.peek().ok_or(ParsingError::UnexpectedEOF {
-            expected: format!("{}", expected),
-        })?;
-
-        // Compare expected with next.
-        if mem::discriminant(&peeked.kind) != mem::discriminant(&expected) {
-            return Err(ParsingError::UnexpectedToken {
-                expected: format!("{}", expected),
-                received: peeked.clone(),
-            });
-        }
-
-        Ok(self.next())
-    }
-
-    /// Match a collection of token kinds against the next token.
-    fn check(&mut self, kinds: &[Kind]) -> bool {
-        let peeked = self.peek();
-
-        if peeked.is_none() {
-            return false;
-        }
-
-        kinds.contains(&peeked.unwrap().kind)
-    }
-
-    /// Peek at the next token.
-    fn peek(&mut self) -> Option<&Token> {
-        self.scanner.peek()
-    }
-}
-
-#[cfg(test)]
-mod tests {
-    use super::*;
-    use crate::parse_input;
-
-    #[test]
-    fn parse_invalid_unary_expression() {
-        let input = "!*10;";
-        let (_, received) = parse_input(input);
-
-        let expected = ParsingError::UnexpectedToken {
-            expected: "value or parenthesised expression".to_string(),
-            received: Token {
-                kind: Kind::Star,
-                range: 1..2,
-            },
-        };
-
-        assert_eq!(received[0], expected);
-    }
-
-    #[test]
-    fn parse_invalid_binary_expression() {
-        // Test with invalid syntax.
-        let input = "10 + +";
-        let (_, received) = parse_input(input);
-
-        let expected = ParsingError::UnexpectedToken {
-            expected: "value or parenthesised expression".to_string(),
-            received: Token {
-                kind: Kind::Plus,
-                range: 5..6,
-            },
-        };
-
-        assert_eq!(received[0], expected);
-
-        // Test with unexpected EOF.
-        let input = "10 +";
-        let (_, received) = parse_input(input);
-
-        let expected = ParsingError::UnexpectedEOF {
-            expected: "value or parenthesised expression".to_string(),
-        };
-
-        assert_eq!(received[0], expected);
-    }
-
-    #[test]
-    fn parse_multiple_unary_operators() {
-        let input = "!!!10;";
-        let (received, errors) = parse_input(input);
-
-        for error in errors {
-            println!("{}", error);
-        }
-
-        let expected = Box::new(Stmt::Expr(Box::new(Expr::Unary {
-            op: Token::new(Kind::Bang, 0..1),
-            expr: Box::new(Expr::Unary {
-                op: Token::new(Kind::Bang, 1..2),
-                expr: Box::new(Expr::Unary {
-                    op: Token::new(Kind::Bang, 2..3),
-                    expr: Box::new(Expr::Literal(Token::new(Kind::Number(10.0), 3..5))),
-                }),
-            }),
-        })));
-
-        assert_eq!(received[0], expected);
-    }
-
-    #[test]
-    fn parse_simple_arithmetic_expression() {
-        let input = "(10 + 5) * (9 - 2);";
-        let (received, _) = parse_input(input);
-
-        let expected = Box::new(Stmt::Expr(Box::new(Expr::Binary {
-            left: Box::new(Expr::Group(Box::new(Expr::Binary {
-                left: Box::new(Expr::Literal(Token::new(Kind::Number(10.0), 1..3))),
-
-                op: Token::new(Kind::Plus, 4..5),
-
-                right: Box::new(Expr::Literal(Token::new(Kind::Number(5.0), 6..7))),
-            }))),
-
-            op: Token::new(Kind::Star, 9..10),
-
-            right: Box::new(Expr::Group(Box::new(Expr::Binary {
-                left: Box::new(Expr::Literal(Token::new(Kind::Number(9.0), 12..13))),
-
-                op: Token::new(Kind::Minus, 14..15),
-
-                right: Box::new(Expr::Literal(Token::new(Kind::Number(2.0), 16..17))),
-            }))),
-        })));
-
-        assert_eq!(received[0], expected);
-    }
-
-    #[test]
-    fn parse_comparison_expression() {
-        let input = "5 == 10;";
-        let (received, _) = parse_input(input);
-
-        let expected = Box::new(Stmt::Expr(Box::new(Expr::Binary {
-            left: Box::new(Expr::Literal(Token::new(Kind::Number(5.0), 0..1))),
-
-            op: Token::new(Kind::DoubleEq, 2..4),
-
-            right: Box::new(Expr::Literal(Token::new(Kind::Number(10.0), 5..7))),
-        })));
-
-        assert_eq!(received[0], expected);
-
-        let input = "10 != 5;";
-        let (received, _) = parse_input(input);
-
-        let expected = Box::new(Stmt::Expr(Box::new(Expr::Binary {
-            left: Box::new(Expr::Literal(Token::new(Kind::Number(10.0), 0..2))),
-
-            op: Token::new(Kind::BangEq, 3..5),
-
-            right: Box::new(Expr::Literal(Token::new(Kind::Number(5.0), 6..7))),
-        })));
-
-        assert_eq!(received[0], expected);
-    }
-
-    #[test]
-    fn parse_variable_declaration_and_usage() {
-        let input = "var x = 5;";
-        let (stmts, _) = parse_input(input);
-
-        let expected = Box::new(Stmt::Variable {
-            name: Token::new(Kind::Identifier("x".to_string()), 4..5),
-            initial: Box::new(Expr::Literal(Token::new(Kind::Number(5.0), 8..9))),
-        });
-
-        assert_eq!(stmts[0], expected);
-
-        let input = "var x = 5 + 10;";
-        let (stmts, _) = parse_input(input);
-
-        let expected = Box::new(Stmt::Variable {
-            name: Token::new(Kind::Identifier("x".to_string()), 4..5),
-            initial: Box::new(Expr::Binary {
-                left: Box::new(Expr::Literal(Token::new(Kind::Number(5.0), 8..9))),
-                op: Token::new(Kind::Plus, 10..11),
-                right: Box::new(Expr::Literal(Token::new(Kind::Number(10.0), 12..14))),
-            }),
-        });
-
-        assert_eq!(stmts[0], expected);
-
-        let input = "var x = y;";
-        let (stmts, _) = parse_input(input);
-
-        let expected = Box::new(Stmt::Variable {
-            name: Token::new(Kind::Identifier("x".to_string()), 4..5),
-            initial: Box::new(Expr::Variable(Token::new(
-                Kind::Identifier("y".to_string()),
-                8..9,
-            ))),
-        });
-
-        assert_eq!(stmts[0], expected);
-    }
-
-    #[test]
-    fn parse_variable_assignment() {
-        let input = "x = 2;";
-        let (stmts, _) = parse_input(input);
-
-        let expected = Box::new(Stmt::Expr(Box::new(Expr::Assign {
-            name: Token::new(Kind::Identifier("x".to_string()), 0..1),
-            value: Box::new(Expr::Literal(Token::new(Kind::Number(2.0), 4..5))),
-        })));
-
-        assert_eq!(stmts[0], expected);
-    }
-
-    #[test]
-    fn parse_blocks() {
-        let input = "{\
-                var x = 1;\
-                var y = 2;\
-            }";
-
-        let (stmts, _) = parse_input(input);
-
-        let expected = Box::new(Stmt::Block(vec![
-            Box::new(Stmt::Variable {
-                name: Token::new(Kind::Identifier("x".to_string()), 5..6),
-                initial: Box::new(Expr::Literal(Token::new(Kind::Number(1.0), 9..10))),
-            }),
-            Box::new(Stmt::Variable {
-                name: Token::new(Kind::Identifier("y".to_string()), 15..16),
-                initial: Box::new(Expr::Literal(Token::new(Kind::Number(2.0), 19..20))),
-            }),
-        ]));
-
-        assert_eq!(stmts[0], expected);
-    }
-
-    #[test]
-    fn parse_conditionals() {
-        let input = "\
-            if (2 == 2)\
-                print true;\
-            else \
-                print false;";
-
-        let (stmts, _) = parse_input(input);
-
-        let expected = Box::new(Stmt::If {
-            condition: Box::new(Expr::Binary {
-                left: Box::new(Expr::Literal(Token::new(Kind::Number(2.0), 4..5))),
-                op: Token::new(Kind::DoubleEq, 6..8),
-                right: Box::new(Expr::Literal(Token::new(Kind::Number(2.0), 9..10))),
-            }),
-
-            if_branch: Box::new(Stmt::Print(Box::new(Expr::Literal(Token::new(
-                Kind::True,
-                17..21,
-            ))))),
-
-            else_branch: Some(Box::new(Stmt::Print(Box::new(Expr::Literal(Token::new(
-                Kind::False,
-                33..38,
-            )))))),
-        });
-
-        assert_eq!(stmts[0], expected);
-    }
-
-    #[test]
-    fn parse_logical_expressions() {
-        let input = "nil or \"yes\";";
-        let (stmts, _) = parse_input(input);
-
-        let expected = Box::new(Stmt::Expr(Box::new(Expr::Logical {
-            left: Box::new(Expr::Literal(Token::new(Kind::Nil, 0..3))),
-            op: Token::new(Kind::Or, 4..6),
-            right: Box::new(Expr::Literal(Token::new(
-                Kind::String("yes".to_string()),
-                7..12,
-            ))),
-        })));
-
-        assert_eq!(stmts[0], expected);
-    }
-
-    #[test]
-    fn parse_while_statement() {
-        let input = "\
-            while (1 + 1 == 2) {\
-                print \"Hello\";\
-                print 13579;\
-            }";
-
-        let (stmts, _) = parse_input(input);
-
-        let expected = Box::new(Stmt::While {
-            condition: Box::new(Expr::Binary {
-                left: Box::new(Expr::Binary {
-                    left: Box::new(Expr::Literal(Token::new(Kind::Number(1.0), 7..8))),
-                    op: Token::new(Kind::Plus, 9..10),
-                    right: Box::new(Expr::Literal(Token::new(Kind::Number(1.0), 11..12))),
-                }),
-
-                op: Token::new(Kind::DoubleEq, 13..15),
-
-                right: Box::new(Expr::Literal(Token::new(Kind::Number(2.0), 16..17))),
-            }),
-
-            body: Box::new(Stmt::Block(vec![
-                Box::new(Stmt::Print(Box::new(Expr::Literal(Token::new(
-                    Kind::String("Hello".to_string()),
-                    26..33,
-                ))))),
-                Box::new(Stmt::Print(Box::new(Expr::Literal(Token::new(
-                    Kind::Number(13579.0),
-                    40..45,
-                ))))),
-            ])),
-        });
-
-        assert_eq!(stmts[0], expected);
-    }
-<<<<<<< HEAD
-=======
-
-    #[test]
-    fn parse_for_statement() {
-        let input = "\
-        for (var x = 0; x < 5; x = x + 1) {\
-            print x;\
-        }";
-
-        let (stmts, e) = parse_input(input);
-
-        println!("{:?}", e);
-
-        let expected = Box::new(Stmt::Block(vec![
-            Box::new(Stmt::Variable {
-                name: Token::new(Kind::Identifier("x".to_string()), 9..10),
-                initial: Box::new(Expr::Literal(Token::new(Kind::Number(0.0), 13..14))),
-            }),
-            Box::new(Stmt::While {
-                condition: Box::new(Expr::Binary {
-                    left: Box::new(Expr::Variable(Token::new(
-                        Kind::Identifier("x".to_string()),
-                        16..17,
-                    ))),
-
-                    op: Token::new(Kind::Less, 18..19),
-                    right: Box::new(Expr::Literal(Token::new(Kind::Number(5.0), 20..21))),
-                }),
-
-                body: Box::new(Stmt::Block(vec![
-                    Box::new(Stmt::Block(vec![Box::new(Stmt::Print(Box::new(
-                        Expr::Variable(Token::new(Kind::Identifier("x".to_string()), 41..42)),
-                    )))])),
-                    Box::new(Stmt::Expr(Box::new(Expr::Assign {
-                        name: Token::new(Kind::Identifier("x".to_string()), 23..24),
-                        value: Box::new(Expr::Binary {
-                            left: Box::new(Expr::Variable(Token::new(
-                                Kind::Identifier("x".to_string()),
-                                27..28,
-                            ))),
-                            op: Token::new(Kind::Plus, 29..30),
-                            right: Box::new(Expr::Literal(Token::new(Kind::Number(1.0), 31..32))),
-                        }),
-                    }))),
-                ])),
-            }),
-        ]));
-
-        assert_eq!(stmts[0], expected);
-    }
->>>>>>> a10a0056
-}
+use crate::ast::{Expr, Stmt};
+use crate::errors::ParsingError;
+use crate::scanner::Scanner;
+use crate::tokens::{Kind, Token};
+
+use crate::tokens::Kind::SemiColon;
+use std::iter::Peekable;
+use std::mem;
+
+/// Create an Abstract Syntax Tree from a Scanner (an iterator over tokens in a string).
+/// This is a top-down, recursive descent parser. Relatively fast, efficient and easy to understand.
+pub struct Parser<'a> {
+    scanner: Peekable<Scanner<'a>>,
+}
+
+impl<'a> Parser<'a> {
+    pub fn new(scanner: Scanner<'a>) -> Self {
+        Self {
+            scanner: scanner.peekable(),
+        }
+    }
+
+    /// When in panic mode, consume tokens until reaching a new statement so parsing can being again.
+    fn synchronise(&mut self) {
+        while !self.finished() {
+            let peeked = self.peek().unwrap();
+
+            // If next token is a semicolon, advance past it and return.
+            if peeked.kind == Kind::SemiColon {
+                self.next();
+                return;
+            }
+
+            // If next token is a keyword, return.
+            match peeked.kind {
+                Kind::Class | Kind::Fun | Kind::Var | Kind::For | Kind::If | Kind::While => return,
+                _ => {
+                    self.next();
+                }
+            }
+        }
+    }
+
+    /// program ---> declaration* EOF
+    pub fn parse(&mut self) -> (Vec<Box<Stmt>>, Vec<ParsingError>) {
+        let mut statements = Vec::new();
+        let mut errors = Vec::new();
+
+        while !self.finished() {
+            match self.declaration() {
+                Ok(stmt) => statements.push(Box::new(stmt)),
+                Err(err) => {
+                    errors.push(err);
+                    self.synchronise();
+                }
+            }
+        }
+
+        (statements, errors)
+    }
+
+    /// declaration ---> varDeclaration | statement
+    fn declaration(&mut self) -> Result<Stmt, ParsingError> {
+        if self.check(&[Kind::Var]) {
+            self.var_declaration()
+        } else {
+            self.statement()
+        }
+    }
+
+    /// varDecl ---> "var" IDENTIFIER ( "=" expression )? ";"
+    fn var_declaration(&mut self) -> Result<Stmt, ParsingError> {
+        self.consume(Kind::Var)?;
+
+        let name = self.consume(Kind::Identifier("".to_string()))?; // Yikes!
+        let mut initial = Expr::Literal(Token::new(Kind::Nil, 0..0)); // Also, yikes!
+
+        if self.consume(Kind::Eq).is_ok() {
+            initial = self.expression()?;
+        }
+
+        self.consume(SemiColon)?;
+        Ok(Stmt::Variable {
+            name,
+            initial: Box::new(initial),
+        })
+    }
+
+
+    /// statement ---> exprStmt | forStmt | ifStmt | printStmt | whileStmt | block
+    fn statement(&mut self) -> Result<Stmt, ParsingError> {
+        let peeked = self.peek();
+
+        if peeked.is_none() {
+            return Err(ParsingError::UnexpectedEOF {
+                expected: "statement".to_string(),
+            });
+        }
+
+        match peeked.unwrap().kind {
+            Kind::LeftBrace => Ok(Stmt::Block(self.block()?)),
+            Kind::Print => self.print_statement(),
+            Kind::If => self.if_statement(),
+            Kind::While => self.while_statement(),
+            Kind::For => self.for_statement(),
+            _ => self.expression_statement(),
+        }
+    }
+
+    /// forStmt ---> "for" "(" ( varDecl | exprStmt | ";") expression? ";" expression? ")" statement
+    fn for_statement(&mut self) -> Result<Stmt, ParsingError> {
+        // Parse the for loop
+        // ------------------
+
+        // Consume the required opening tokens
+        self.consume(Kind::For)?;
+        self.consume(Kind::LeftParen)?;
+
+        // TODO: This is ripe for being made a method. Replace self.is_finished() perhaps? CBA right now.
+        // Check previous token consumption hasn't put us at EOF
+        let peeked = self.peek().ok_or(ParsingError::UnexpectedEOF {
+            expected: "initialiser".to_string(),
+        })?;
+
+        // Parse optional initialiser
+        let opt_initialiser = match peeked.kind {
+            Kind::SemiColon => None,
+            Kind::Var => Some(self.var_declaration()?),
+            _ => Some(self.expression_statement()?),
+        };
+
+        // Check previous token consumption hasn't put us at EOF
+        let peeked = self.peek().ok_or(ParsingError::UnexpectedEOF {
+            expected: "conditional".to_string(),
+        })?;
+
+        // Parse optional condition
+        let opt_condition = match peeked.kind {
+            Kind::SemiColon => None,
+            _ => Some(self.expression()?),
+        };
+
+        // Consume semicolon regardless of condition's presence.
+        self.consume(Kind::SemiColon)?;
+
+        // Check previous token consumption hasn't put us at EOF
+        let peeked = self.peek().ok_or(ParsingError::UnexpectedEOF {
+            expected: "incremental expression".to_string(),
+        })?;
+
+        // Parse optional increment
+        let opt_increment = match peeked.kind {
+            Kind::RightParen => None,
+            _ => Some(self.expression()?),
+        };
+
+        // Consume semicolon regardless of condition's presence.
+        self.consume(Kind::SemiColon)?;
+
+        // Consume closing paren of the "header".
+        self.consume(Kind::RightParen)?;
+
+        // Parse body of for loop.
+        let body = self.statement()?;
+
+        // Desugar the for loop into a while statement.
+        // --------------------------------------------
+
+        // Optional incrementer gets placed at end of the body of the for loop.
+        let while_body = {
+            let mut while_body = vec![Box::new(body)];
+
+            if let Some(increment) = opt_increment {
+                while_body.push(Box::new(Stmt::Expr(Box::new(increment))));
+            }
+
+            Stmt::Block(while_body)
+        };
+
+        // Optional condition gets handled. None is converted to true.
+        let while_stmt = {
+            let while_cond = opt_condition.unwrap_or(Expr::Literal(Token::new(Kind::True, 0..0)));
+
+            Stmt::While {
+                condition: Box::new(while_cond),
+                body: Box::new(while_body),
+            }
+        };
+
+        // Optional initialiser gets place before while loop and both statements get wrapped in a block.
+        Ok(match opt_initialiser {
+            Some(initialiser) => Stmt::Block(vec![Box::new(initialiser), Box::new(while_stmt)]),
+            None => while_stmt,
+        })
+    }
+
+    /// ifStmt ---> "if" "(" expression ")" statement ( "else" statement )?
+    fn if_statement(&mut self) -> Result<Stmt, ParsingError> {
+        self.consume(Kind::If)?;
+        self.consume(Kind::LeftParen)?;
+
+        let condition = Box::new(self.expression()?);
+
+        self.consume(Kind::RightParen)?;
+
+        let if_branch = Box::new(self.statement()?);
+
+        let else_branch = if self.check(&[Kind::Else]) {
+            self.consume(Kind::Else)?;
+            Some(Box::new(self.statement()?))
+        } else {
+            None
+        };
+
+        Ok(Stmt::If {
+            condition,
+            if_branch,
+            else_branch,
+        })
+    }
+
+    ///  whileStmt ---> "while" "(" expression ")" statement
+    fn while_statement(&mut self) -> Result<Stmt, ParsingError> {
+        self.consume(Kind::While)?;
+        self.consume(Kind::LeftParen)?;
+
+        let condition = Box::new(self.expression()?);
+
+        self.consume(Kind::RightParen)?;
+
+        let body = Box::new(self.statement()?);
+
+        Ok(Stmt::While { condition, body })
+    }
+
+    /// block ---> "{" declaration* "}"
+    fn block(&mut self) -> Result<Vec<Box<Stmt>>, ParsingError> {
+        self.consume(Kind::LeftBrace)?;
+
+        let mut stmts = Vec::new();
+
+        while !self.check(&[Kind::RightBrace]) && !self.finished() {
+            stmts.push(Box::new(self.declaration()?));
+        }
+
+        self.consume(Kind::RightBrace)?;
+        Ok(stmts)
+    }
+
+    /// printStmt ---> "print" expression ";"
+    fn print_statement(&mut self) -> Result<Stmt, ParsingError> {
+        self.next();
+
+        let expr = Box::new(self.expression()?);
+        self.consume(Kind::SemiColon)?;
+        Ok(Stmt::Print(expr))
+    }
+
+    /// exprStmt ---> expression ";"
+    fn expression_statement(&mut self) -> Result<Stmt, ParsingError> {
+        let expr = Box::new(self.expression()?);
+        self.consume(Kind::SemiColon)?;
+        Ok(Stmt::Expr(expr))
+    }
+
+    /// expression ---> assignment
+    fn expression(&mut self) -> Result<Expr, ParsingError> {
+        self.assignment()
+    }
+
+    /// assignment ---> Identifier "=" assignment | logicOr
+    fn assignment(&mut self) -> Result<Expr, ParsingError> {
+        let expr = self.logic_or();
+
+        if self.check(&[Kind::Eq]) {
+            let eq = self.next();
+            let value = Box::new(self.logic_or()?);
+
+            return if let Ok(Expr::Variable(name)) = expr {
+                Ok(Expr::Assign { name, value })
+            } else {
+                Err(ParsingError::InvalidAssignmentTarget { source: eq })
+            };
+        }
+
+        expr
+    }
+
+    /// logicOr ---> logicAnd ( "or" logicAnd)*
+    fn logic_or(&mut self) -> Result<Expr, ParsingError> {
+        let mut lhs = self.logic_and()?;
+
+        while self.check(&[Kind::Or]) {
+            let op = self.next();
+            let rhs = self.logic_and()?;
+
+            lhs = Expr::Logical {
+                left: Box::new(lhs),
+                op,
+                right: Box::new(rhs),
+            }
+        }
+
+        Ok(lhs)
+    }
+
+    /// logicAnd ---< equality ( "and" equality )*
+    fn logic_and(&mut self) -> Result<Expr, ParsingError> {
+        let mut lhs = self.equality()?;
+
+        while self.check(&[Kind::And]) {
+            let op = self.next();
+            let rhs = self.equality()?;
+
+            lhs = Expr::Logical {
+                left: Box::new(lhs),
+                op,
+                right: Box::new(rhs),
+            }
+        }
+
+        Ok(lhs)
+    }
+
+    /// equality ---> comparison ( ( "!=" | "==" ) comparison ) *
+    fn equality(&mut self) -> Result<Expr, ParsingError> {
+        let mut lhs = self.comparison()?;
+
+        while self.check(&[Kind::BangEq]) {
+            let op = self.next();
+            let rhs = self.comparison()?;
+
+            lhs = Expr::Binary {
+                left: Box::new(lhs),
+                op,
+                right: Box::new(rhs),
+            };
+        }
+
+        Ok(lhs)
+    }
+
+    /// comparison ---> term ( ( ">" | ">=" | "<" | "<=" ) term ) *
+    fn comparison(&mut self) -> Result<Expr, ParsingError> {
+        let mut lhs = self.term()?;
+
+        while self.check(&[
+            Kind::Greater,
+            Kind::GreaterEq,
+            Kind::Less,
+            Kind::LessEq,
+            Kind::DoubleEq,
+            Kind::BangEq,
+        ]) {
+            let op = self.next();
+            let rhs = self.term()?;
+
+            lhs = Expr::Binary {
+                left: Box::new(lhs),
+                op,
+                right: Box::new(rhs),
+            };
+        }
+
+        Ok(lhs)
+    }
+
+    /// term ---> factor ( ( "-" | "+" ) factor ) *
+    fn term(&mut self) -> Result<Expr, ParsingError> {
+        let mut lhs = self.factor()?;
+
+        while self.check(&[Kind::Minus, Kind::Plus]) {
+            let op = self.next();
+            let rhs = self.factor()?;
+
+            lhs = Expr::Binary {
+                left: Box::new(lhs),
+                op,
+                right: Box::new(rhs),
+            };
+        }
+
+        Ok(lhs)
+    }
+
+    /// factor ---> unary ( ( "/" | "*" ) unary ) *
+    fn factor(&mut self) -> Result<Expr, ParsingError> {
+        let mut lhs = self.unary()?;
+
+        while self.check(&[Kind::Slash, Kind::Star]) {
+            let op = self.next();
+            let rhs = self.unary()?;
+
+            lhs = Expr::Binary {
+                left: Box::new(lhs),
+                op,
+                right: Box::new(rhs),
+            };
+        }
+
+        Ok(lhs)
+    }
+
+    /// unary ---> ( ( "-" | "!" ) unary ) | primary;
+    fn unary(&mut self) -> Result<Expr, ParsingError> {
+        if self.check(&[Kind::Minus, Kind::Bang]) {
+            let op = self.next();
+            let rhs = self.unary()?;
+
+            let node = Expr::Unary {
+                op,
+                expr: Box::new(rhs),
+            };
+
+            return Ok(node);
+        }
+        return self.primary();
+    }
+
+    /// primary ---> NUMBER | STRING | "true" | "false" | "nil" | "(" expression ")" | IDENTIFIER
+    fn primary(&mut self) -> Result<Expr, ParsingError> {
+        // Check if at end of file.
+        self.peek().ok_or(ParsingError::UnexpectedEOF {
+            expected: "value or parenthesised expression".to_string(),
+        })?;
+
+        match self.peek().unwrap().kind {
+            // Handle literal values.
+            Kind::False | Kind::True | Kind::Nil | Kind::String(_) | Kind::Number(_) => {
+                Ok(Expr::Literal(self.next()))
+            }
+
+            // Handle parenthesised expressions.
+            Kind::LeftParen => {
+                self.next();
+
+                let expr = self.expression()?;
+                self.consume(Kind::RightParen)?;
+
+                Ok(Expr::Group(Box::new(expr)))
+            }
+
+            // Handle identifier usage.
+            Kind::Identifier(_) => Ok(Expr::Variable(self.next())),
+
+            // Handle errors that occurred during lexing.
+            Kind::Error(ref e) => Err(*e.clone()),
+
+            // Handle unexpected tokens.
+            _ => Err(ParsingError::UnexpectedToken {
+                expected: "value or parenthesised expression".to_string(),
+                received: self.next(),
+            }),
+        }
+    }
+
+    /// Check if end of file has been reached.
+    fn finished(&mut self) -> bool {
+        self.scanner.peek().is_none()
+    }
+
+    /// Advance the scanner and return the token.
+    fn next(&mut self) -> Token {
+        self.scanner.next().unwrap()
+    }
+
+    /// Attempt to consume an expected token. Return an error (UnexpectedToken) if it cannot.
+    fn consume(&mut self, expected: Kind) -> Result<Token, ParsingError> {
+        // Check if at end of file.
+        let peeked = self.peek().ok_or(ParsingError::UnexpectedEOF {
+            expected: format!("{}", expected),
+        })?;
+
+        // Compare expected with next.
+        if mem::discriminant(&peeked.kind) != mem::discriminant(&expected) {
+            return Err(ParsingError::UnexpectedToken {
+                expected: format!("{}", expected),
+                received: peeked.clone(),
+            });
+        }
+
+        Ok(self.next())
+    }
+
+    /// Match a collection of token kinds against the next token.
+    fn check(&mut self, kinds: &[Kind]) -> bool {
+        let peeked = self.peek();
+
+        if peeked.is_none() {
+            return false;
+        }
+
+        kinds.contains(&peeked.unwrap().kind)
+    }
+
+    /// Peek at the next token.
+    fn peek(&mut self) -> Option<&Token> {
+        self.scanner.peek()
+    }
+}
+
+#[cfg(test)]
+mod tests {
+    use super::*;
+    use crate::parse_input;
+
+    #[test]
+    fn parse_invalid_unary_expression() {
+        let input = "!*10;";
+        let (_, received) = parse_input(input);
+
+        let expected = ParsingError::UnexpectedToken {
+            expected: "value or parenthesised expression".to_string(),
+            received: Token {
+                kind: Kind::Star,
+                range: 1..2,
+            },
+        };
+
+        assert_eq!(received[0], expected);
+    }
+
+    #[test]
+    fn parse_invalid_binary_expression() {
+        // Test with invalid syntax.
+        let input = "10 + +";
+        let (_, received) = parse_input(input);
+
+        let expected = ParsingError::UnexpectedToken {
+            expected: "value or parenthesised expression".to_string(),
+            received: Token {
+                kind: Kind::Plus,
+                range: 5..6,
+            },
+        };
+
+        assert_eq!(received[0], expected);
+
+        // Test with unexpected EOF.
+        let input = "10 +";
+        let (_, received) = parse_input(input);
+
+        let expected = ParsingError::UnexpectedEOF {
+            expected: "value or parenthesised expression".to_string(),
+        };
+
+        assert_eq!(received[0], expected);
+    }
+
+    #[test]
+    fn parse_multiple_unary_operators() {
+        let input = "!!!10;";
+        let (received, errors) = parse_input(input);
+
+        for error in errors {
+            println!("{}", error);
+        }
+
+        let expected = Box::new(Stmt::Expr(Box::new(Expr::Unary {
+            op: Token::new(Kind::Bang, 0..1),
+            expr: Box::new(Expr::Unary {
+                op: Token::new(Kind::Bang, 1..2),
+                expr: Box::new(Expr::Unary {
+                    op: Token::new(Kind::Bang, 2..3),
+                    expr: Box::new(Expr::Literal(Token::new(Kind::Number(10.0), 3..5))),
+                }),
+            }),
+        })));
+
+        assert_eq!(received[0], expected);
+    }
+
+    #[test]
+    fn parse_simple_arithmetic_expression() {
+        let input = "(10 + 5) * (9 - 2);";
+        let (received, _) = parse_input(input);
+
+        let expected = Box::new(Stmt::Expr(Box::new(Expr::Binary {
+            left: Box::new(Expr::Group(Box::new(Expr::Binary {
+                left: Box::new(Expr::Literal(Token::new(Kind::Number(10.0), 1..3))),
+
+                op: Token::new(Kind::Plus, 4..5),
+
+                right: Box::new(Expr::Literal(Token::new(Kind::Number(5.0), 6..7))),
+            }))),
+
+            op: Token::new(Kind::Star, 9..10),
+
+            right: Box::new(Expr::Group(Box::new(Expr::Binary {
+                left: Box::new(Expr::Literal(Token::new(Kind::Number(9.0), 12..13))),
+
+                op: Token::new(Kind::Minus, 14..15),
+
+                right: Box::new(Expr::Literal(Token::new(Kind::Number(2.0), 16..17))),
+            }))),
+        })));
+
+        assert_eq!(received[0], expected);
+    }
+
+    #[test]
+    fn parse_comparison_expression() {
+        let input = "5 == 10;";
+        let (received, _) = parse_input(input);
+
+        let expected = Box::new(Stmt::Expr(Box::new(Expr::Binary {
+            left: Box::new(Expr::Literal(Token::new(Kind::Number(5.0), 0..1))),
+
+            op: Token::new(Kind::DoubleEq, 2..4),
+
+            right: Box::new(Expr::Literal(Token::new(Kind::Number(10.0), 5..7))),
+        })));
+
+        assert_eq!(received[0], expected);
+
+        let input = "10 != 5;";
+        let (received, _) = parse_input(input);
+
+        let expected = Box::new(Stmt::Expr(Box::new(Expr::Binary {
+            left: Box::new(Expr::Literal(Token::new(Kind::Number(10.0), 0..2))),
+
+            op: Token::new(Kind::BangEq, 3..5),
+
+            right: Box::new(Expr::Literal(Token::new(Kind::Number(5.0), 6..7))),
+        })));
+
+        assert_eq!(received[0], expected);
+    }
+
+    #[test]
+    fn parse_variable_declaration_and_usage() {
+        let input = "var x = 5;";
+        let (stmts, _) = parse_input(input);
+
+        let expected = Box::new(Stmt::Variable {
+            name: Token::new(Kind::Identifier("x".to_string()), 4..5),
+            initial: Box::new(Expr::Literal(Token::new(Kind::Number(5.0), 8..9))),
+        });
+
+        assert_eq!(stmts[0], expected);
+
+        let input = "var x = 5 + 10;";
+        let (stmts, _) = parse_input(input);
+
+        let expected = Box::new(Stmt::Variable {
+            name: Token::new(Kind::Identifier("x".to_string()), 4..5),
+            initial: Box::new(Expr::Binary {
+                left: Box::new(Expr::Literal(Token::new(Kind::Number(5.0), 8..9))),
+                op: Token::new(Kind::Plus, 10..11),
+                right: Box::new(Expr::Literal(Token::new(Kind::Number(10.0), 12..14))),
+            }),
+        });
+
+        assert_eq!(stmts[0], expected);
+
+        let input = "var x = y;";
+        let (stmts, _) = parse_input(input);
+
+        let expected = Box::new(Stmt::Variable {
+            name: Token::new(Kind::Identifier("x".to_string()), 4..5),
+            initial: Box::new(Expr::Variable(Token::new(
+                Kind::Identifier("y".to_string()),
+                8..9,
+            ))),
+        });
+
+        assert_eq!(stmts[0], expected);
+    }
+
+    #[test]
+    fn parse_variable_assignment() {
+        let input = "x = 2;";
+        let (stmts, _) = parse_input(input);
+
+        let expected = Box::new(Stmt::Expr(Box::new(Expr::Assign {
+            name: Token::new(Kind::Identifier("x".to_string()), 0..1),
+            value: Box::new(Expr::Literal(Token::new(Kind::Number(2.0), 4..5))),
+        })));
+
+        assert_eq!(stmts[0], expected);
+    }
+
+    #[test]
+    fn parse_blocks() {
+        let input = "{\
+                var x = 1;\
+                var y = 2;\
+            }";
+
+        let (stmts, _) = parse_input(input);
+
+        let expected = Box::new(Stmt::Block(vec![
+            Box::new(Stmt::Variable {
+                name: Token::new(Kind::Identifier("x".to_string()), 5..6),
+                initial: Box::new(Expr::Literal(Token::new(Kind::Number(1.0), 9..10))),
+            }),
+            Box::new(Stmt::Variable {
+                name: Token::new(Kind::Identifier("y".to_string()), 15..16),
+                initial: Box::new(Expr::Literal(Token::new(Kind::Number(2.0), 19..20))),
+            }),
+        ]));
+
+        assert_eq!(stmts[0], expected);
+    }
+
+    #[test]
+    fn parse_conditionals() {
+        let input = "\
+            if (2 == 2)\
+                print true;\
+            else \
+                print false;";
+
+        let (stmts, _) = parse_input(input);
+
+        let expected = Box::new(Stmt::If {
+            condition: Box::new(Expr::Binary {
+                left: Box::new(Expr::Literal(Token::new(Kind::Number(2.0), 4..5))),
+                op: Token::new(Kind::DoubleEq, 6..8),
+                right: Box::new(Expr::Literal(Token::new(Kind::Number(2.0), 9..10))),
+            }),
+
+            if_branch: Box::new(Stmt::Print(Box::new(Expr::Literal(Token::new(
+                Kind::True,
+                17..21,
+            ))))),
+
+            else_branch: Some(Box::new(Stmt::Print(Box::new(Expr::Literal(Token::new(
+                Kind::False,
+                33..38,
+            )))))),
+        });
+
+        assert_eq!(stmts[0], expected);
+    }
+
+    #[test]
+    fn parse_logical_expressions() {
+        let input = "nil or \"yes\";";
+        let (stmts, _) = parse_input(input);
+
+        let expected = Box::new(Stmt::Expr(Box::new(Expr::Logical {
+            left: Box::new(Expr::Literal(Token::new(Kind::Nil, 0..3))),
+            op: Token::new(Kind::Or, 4..6),
+            right: Box::new(Expr::Literal(Token::new(
+                Kind::String("yes".to_string()),
+                7..12,
+            ))),
+        })));
+
+        assert_eq!(stmts[0], expected);
+    }
+
+    #[test]
+    fn parse_while_statement() {
+        let input = "\
+            while (1 + 1 == 2) {\
+                print \"Hello\";\
+                print 13579;\
+            }";
+
+        let (stmts, _) = parse_input(input);
+
+        let expected = Box::new(Stmt::While {
+            condition: Box::new(Expr::Binary {
+                left: Box::new(Expr::Binary {
+                    left: Box::new(Expr::Literal(Token::new(Kind::Number(1.0), 7..8))),
+                    op: Token::new(Kind::Plus, 9..10),
+                    right: Box::new(Expr::Literal(Token::new(Kind::Number(1.0), 11..12))),
+                }),
+
+                op: Token::new(Kind::DoubleEq, 13..15),
+
+                right: Box::new(Expr::Literal(Token::new(Kind::Number(2.0), 16..17))),
+            }),
+
+            body: Box::new(Stmt::Block(vec![
+                Box::new(Stmt::Print(Box::new(Expr::Literal(Token::new(
+                    Kind::String("Hello".to_string()),
+                    26..33,
+                ))))),
+                Box::new(Stmt::Print(Box::new(Expr::Literal(Token::new(
+                    Kind::Number(13579.0),
+                    40..45,
+                ))))),
+            ])),
+        });
+
+        assert_eq!(stmts[0], expected);
+    }
+
+    #[test]
+    fn parse_for_statement() {
+        let input = "\
+        for (var x = 0; x < 5; x = x + 1) {\
+            print x;\
+        }";
+
+        let (stmts, e) = parse_input(input);
+
+        println!("{:?}", e);
+
+        let expected = Box::new(Stmt::Block(vec![
+            Box::new(Stmt::Variable {
+                name: Token::new(Kind::Identifier("x".to_string()), 9..10),
+                initial: Box::new(Expr::Literal(Token::new(Kind::Number(0.0), 13..14))),
+            }),
+            Box::new(Stmt::While {
+                condition: Box::new(Expr::Binary {
+                    left: Box::new(Expr::Variable(Token::new(
+                        Kind::Identifier("x".to_string()),
+                        16..17,
+                    ))),
+
+                    op: Token::new(Kind::Less, 18..19),
+                    right: Box::new(Expr::Literal(Token::new(Kind::Number(5.0), 20..21))),
+                }),
+
+                body: Box::new(Stmt::Block(vec![
+                    Box::new(Stmt::Block(vec![Box::new(Stmt::Print(Box::new(
+                        Expr::Variable(Token::new(Kind::Identifier("x".to_string()), 41..42)),
+                    )))])),
+                    Box::new(Stmt::Expr(Box::new(Expr::Assign {
+                        name: Token::new(Kind::Identifier("x".to_string()), 23..24),
+                        value: Box::new(Expr::Binary {
+                            left: Box::new(Expr::Variable(Token::new(
+                                Kind::Identifier("x".to_string()),
+                                27..28,
+                            ))),
+                            op: Token::new(Kind::Plus, 29..30),
+                            right: Box::new(Expr::Literal(Token::new(Kind::Number(1.0), 31..32))),
+                        }),
+                    }))),
+                ])),
+            }),
+        ]));
+
+        assert_eq!(stmts[0], expected);
+    }
+}